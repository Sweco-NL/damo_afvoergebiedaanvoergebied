import logging
import warnings
import webbrowser
from pathlib import Path

import folium
import geopandas as gpd
import numpy as np
import pandas as pd
from folium.features import DivIcon
from pydantic import BaseModel, ConfigDict
from shapely.geometry import LineString, Point

from ..generator_basis import GeneratorBasis
from ..utils.folium_utils import add_basemaps_to_folium_map
from ..utils.general_functions import (
    calculate_angle_difference,
    calculate_angle_end,
    calculate_angle_reverse,
    calculate_angle_start,
    check_and_flip,
    line_to_vertices,
    split_waterways_by_endpoints,
)
<<<<<<< HEAD
from ..utils.folium_utils import add_basemaps_to_folium_map, add_categorized_lines_to_map
=======
>>>>>>> 256d4728
from ..utils.preprocess import preprocess_hydroobjecten

# Suppress specific warnings
warnings.filterwarnings("ignore", message="Geometry column does not contain geometry")


class GeneratorCulvertLocations(GeneratorBasis):
    """ "Module to guess (best-guess) the locations of culverts
    based on existing water network, other water bodies (c-watergangen),
    roads and level areas (peilgebieden)."""

    model_config = ConfigDict(arbitrary_types_allowed=True)

    path: Path = None
    name: str = None
    base_dir: Path = None

    hydroobjecten: gpd.GeoDataFrame = None
    overige_watergangen: gpd.GeoDataFrame = None
    bebouwing: gpd.GeoDataFrame = None
    keringen: gpd.GeoDataFrame = None
    nwb: gpd.GeoDataFrame = None
    peilgebieden: gpd.GeoDataFrame = None
    snelwegen: gpd.GeoDataFrame = None
    spoorwegen: gpd.GeoDataFrame = None

    preprocess_hydroobjecten: bool = True
    read_results: bool = False
    write_results: bool = False

    max_culvert_length: float = None

    water_line_pnts: gpd.GeoDataFrame = None
    duplicates: gpd.GeoDataFrame = None
    potential_culverts_0: gpd.GeoDataFrame = None  # alle binnen 40m
    potential_culverts_1: gpd.GeoDataFrame = None  # filter kruizingen
    potential_culverts_2: gpd.GeoDataFrame = None  # scores
    potential_culverts_3: gpd.GeoDataFrame = None  # eerste resultaat
    potential_culverts_pre_filter: gpd.GeoDataFrame = None  # eerste resultaat
    potential_culverts_4: gpd.GeoDataFrame = None  # resultaat met nabewerking
    potential_culverts_5: gpd.GeoDataFrame = None  # resultaat met flips

    # hydroobjecten including splits by culverts
    hydroobjecten_processed: gpd.GeoDataFrame = None
    # overige_watergangen including splits by culverts
    overige_watergangen_processed: gpd.GeoDataFrame = None
    # overige_watergangen including splits by culverts and post process
    overige_watergangen_processed_1: gpd.GeoDataFrame = None
    # overige_watergangen including splits by culverts 
    overige_watergangen_processed_2: gpd.GeoDataFrame = None
    # combined A, B, en C watergangen including splits
    combined_hydroobjecten: gpd.GeoDataFrame = None
    # combined A, B, en C watergangen including splits and post process
    combined_hydroobjecten_1: gpd.GeoDataFrame = None
    # outflow points from overige watergangen to hydroobjecten
    outflow_points_overig_to_hydro: gpd.GeoDataFrame = None

    folium_map: folium.Map = None
    folium_html_path: Path = None

    def __init__(self, **kwargs):
        super().__init__(**kwargs)
        if self.path is not None:
            self.generate_or_use_preprocessed_hydroobjecten()


    def use_processed_hydroobjecten(self):
        logging.debug("    - culvert generator will generate processed hydroobjecten")


    def generate_or_use_preprocessed_hydroobjecten(self):
        hydroobjecten_preprocessed_file = None
        files_in_dir = [f for f in self.dir_basisdata.glob("**/*")]
        for f in files_in_dir:
            if "hydroobjecten_preprocessed" == f.stem:
                hydroobjecten_preprocessed_file = f

        if hydroobjecten_preprocessed_file is None or self.preprocess_hydroobjecten:
            logging.debug(
                f"    - hydroobjecten_preprocessed.gpkg not in directory, preprocessing hydroobjecten"
            )
            self.hydroobjecten, hydroobjecten_snapped = preprocess_hydroobjecten(self.hydroobjecten)
            hydroobjecten_snapped.to_file(
                Path(self.dir_basisdata, "hydroobjecten_snapped.gpkg"),
                layer="hydroobjecten_snapped",
            )
            self.hydroobjecten.to_file(
                Path(self.dir_basisdata, "hydroobjecten_preprocessed.gpkg"),
                layer="hydroobjecten_preprocessed",
            )
        else:
            logging.debug("    - get dataset preprocessed hydroobjecten")
            self.hydroobjecten = gpd.read_file(hydroobjecten_preprocessed_file)


    def generate_vertices_along_waterlines(
        self,
        distance_vertices: float = 10.0,
        waterlines: list[str] = ["hydroobjecten", "overige_watergangen"],
        read_results: bool = None,
        write_results: bool = None,
    ) -> gpd.GeoDataFrame:
        """Generate vertices (water_line_pnts) along waterlines every x meters

        Parameters
        ----------
        distance_vertices : float, optional
            distacne between vertices, by default 10.0
        waterlines : list[str], optional
            list of attributes to be included, by default ["hydroobjecten", "overige_watergangen"]
        read_results : bool, optional
            option (True/False) to read previous results from gpkg, by default None
        write_results : bool, optional
            option (True/False) to write results to case folder in gpkg, by default None

        Returns
        -------
        vertices (water_line_pnts): gpd.GeoDataFrame
            All points within a geodataframe
        """
        if isinstance(read_results, bool):
            self.read_results = read_results

        if self.read_results and self.water_line_pnts is not None:
            logging.info(
                f"   x {len(self.water_line_pnts)} vertices for {len(waterlines)} waterlines already generated"
            )

            # Identify duplicates among the "dangling" points
            start_end_points = self.water_line_pnts[
                self.water_line_pnts["line_type"].isin(
                    ["dangling_start", "dangling_end"]
                )
            ]

            # Find duplicate indices based on geometry
            duplicate_indices = start_end_points[
                start_end_points.duplicated(subset="geometry", keep=False)
            ].index
            self.duplicates = self.water_line_pnts.loc[duplicate_indices].copy()
            return self.water_line_pnts

        gdf_waterlines = None
        for waterline_name in waterlines:
            waterline = getattr(self, waterline_name)
            waterline["WaterLineType"] = waterline_name
            if gdf_waterlines is None:
                gdf_waterlines = waterline.copy()
            else:
                gdf_waterlines = pd.concat([gdf_waterlines, waterline])

        logging.info(f"   x generate vertices for {len(gdf_waterlines)} waterlines")
        self.water_line_pnts = line_to_vertices(
            gdf_waterlines, distance=distance_vertices
        )
        self.water_line_pnts["unique_id"] = self.water_line_pnts.reset_index(
            drop=True
        ).index

        # Identify duplicates among the "dangling" points
        start_end_points = self.water_line_pnts[
            self.water_line_pnts["line_type"].isin(["dangling_start", "dangling_end"])
        ]

        # Find duplicate indices based on geometry
        duplicate_indices = start_end_points[
            start_end_points.duplicated(subset="geometry", keep=False)
        ].index
        self.duplicates = self.water_line_pnts.loc[duplicate_indices].copy()

        # Update all duplicated "dangling" points to "other"
        self.water_line_pnts.loc[duplicate_indices, "line_type"] = "other"

        if isinstance(write_results, bool):
            self.write_results = write_results

        if self.write_results:
            dir_results = Path(self.dir_inter_results)
            self.water_line_pnts.to_file(
                Path(dir_results, "water_line_pnts.gpkg"), layer="water_line_pnts"
            )
        return self.water_line_pnts, self.duplicates

    def find_potential_culvert_locations(
        self,
        water_line_pnts: gpd.GeoDataFrame = None,
        max_culvert_length: float = 40.0,
        read_results: bool = False,
        write_results: bool = False,
    ) -> gpd.GeoDataFrame:
        """Find potential culvert locations based on water_line_pnts.
        THe connections between two points from different waterlines
        with a maximum distance of x m (max_culvert_length)

        Parameters
        ----------
        water_line_pnts : _type_, optional
            points every x m along the waterlines; includes a water_line_id, by default None
        max_culvert_length : int, optional
            maximum culvert length: in case of larger distance between points, connections are not made, by default 40
        read_results : bool, optional
            option (True/False) to read previous results from gpkg, by default None
        write_results : bool, optional
            option (True/False) to write results to case folder in gpkg, by default None

        Returns
        -------
        potential_culverts_0: gpd.GeoDataFrame
            Locations potential culverts (between different water_lines)
        """
        # check read_results and write_results
        if isinstance(read_results, bool):
            self.read_results = read_results
        if isinstance(write_results, bool):
            self.write_results = write_results

        if not (isinstance(max_culvert_length, int) \
            or isinstance(max_culvert_length, float)) \
            or max_culvert_length <= 0.0:
            raise ValueError(" x max_culvert_length is not a correct value")
        else:
            self.max_culvert_length = max_culvert_length

        # check if water_line_pnts are given. if not known, use function to generate.
        if water_line_pnts is None:
            if self.water_line_pnts is None:
                self.generate_water_line_pnts_along_waterlines()
        else:
            self.water_line_pnts = water_line_pnts

        # check if potential culverts already exists and should be read
        if self.read_results and self.potential_culverts_0 is not None:
            logging.info(
                f"   x {len(self.potential_culverts_0)} potential culverts already generated"
            )
            return self.potential_culverts_0

        logging.info("  x find potential culvert locations")

        # Filter for end points (only overige watergangen and not when connected)
        end_pnts = self.water_line_pnts[
            (self.water_line_pnts["line_type"].isin(["dangling_start", "dangling_end"]))
            & (self.water_line_pnts["WaterLineType"] == "overige_watergangen")
        ]
        end_pnts = end_pnts.drop_duplicates(subset="geometry", keep=False)
        end_pnts = end_pnts.rename(
            columns={
                "code": "dangling_code",
                "unique_id": "dangling_id",
                "line_type": "line_type_start_end",
            }
        )
        end_pnts_orig_geometry = end_pnts.geometry

        # end points have buffer as geometry, perform spatial join with points
        logging.debug("    - spatial join vertices")
        end_pnts["geometry"] = end_pnts.buffer(self.max_culvert_length)
        end_pnts = gpd.sjoin(
            end_pnts,
            self.water_line_pnts[["geometry", "unique_id", "code", "line_type"]],
            how="left",
            predicate="intersects",
        ).drop(columns="index_right")

        # remove connections with same hydroobject
        end_pnts = end_pnts[end_pnts["dangling_code"] != end_pnts["code"]]

        # make water_line_pnts id into unique_id again,
        # restore dangling geometry to points,
        # merge with original water_line_pnts,
        logging.debug("    - add data to potential culverts")
        end_pnts["geometry"] = end_pnts_orig_geometry
        end_pnts = end_pnts.rename(columns={"geometry": "geometry2"})

        end_pnts = pd.merge(
            self.water_line_pnts,
            end_pnts[
                [
                    "unique_id",
                    "dangling_id",
                    "dangling_code",
                    "geometry2",
                    "line_type_start_end",
                ]
            ],
            on="unique_id",
            how="inner",
        )

        # create potential culverts (linestrings)
        potential_culverts_0 = end_pnts.copy()
        potential_culverts_0.dropna(subset=["dangling_id"], inplace=True)
        potential_culverts_0["geometry"] = potential_culverts_0.apply(
            lambda x: LineString([x["geometry2"], x["geometry"]]), axis=1
        )
        self.potential_culverts_0 = potential_culverts_0.drop(columns="geometry2")

        if write_results:
            dir_results = Path(self.dir_inter_results)
            self.potential_culverts_0.to_file(
                Path(dir_results, "potential_culverts_0.gpkg"),
                layer="potential_culverts_0",
            )

        logging.debug(
            f"    - {len(self.potential_culverts_0)} potential culverts generated"
        )
        return self.potential_culverts_0

    def check_intersections_potential_culverts(
        self,
        read_results=None,
    ) -> gpd.GeoDataFrame:
        """Check intersections of culverts with other objects like roads, etc

        Args:
            shorten_line_offset (float, optional): shorten lines in analysis. Defaults to 0.01.

        Returns:
            gpd.GeoDataFrame: potential culverts without impossible intersections
        """
        # Crossing objects
        if isinstance(read_results, bool):
            self.read_results = read_results
        if self.read_results and self.potential_culverts_1 is not None:
            logging.info(
                f"   x {len(self.potential_culverts_1)} potential culverts already generated"
            )
            return self.potential_culverts_1

        crossing_objects = [
            "hydroobjecten",
            "overige_watergangen",
            "keringen",
            "nwb",
            "peilgebieden",
            "snelwegen",
            "spoorwegen",
        ]

        # Set culverts gdf
        culverts = self.potential_culverts_0.copy()

        logging.info("   x check intersections culverts with objects")
        for crossing_object in crossing_objects:
            crossing_gdf = getattr(self, crossing_object)

            # Merge operation
            culverts = culverts.merge(
                gpd.sjoin(
                    culverts,
                    crossing_gdf[["code", "geometry"]].rename(
                        columns={"code": f"{crossing_object}_code"}
                    ),
                    predicate="crosses",
                )[f"{crossing_object}_code"],
                how="left",
                left_index=True,
                right_index=True,
            )
            if crossing_object in ["hydroobjecten", "overige_watergangen"]:
                # Step 1: Create a copy with only the relevant columns
                culverts_copy = culverts[
                    [f"{crossing_object}_code", "dangling_code", "code", "unique_id"]
                ].copy()

                # Step 2: Ensure columns are of the same type (string) for comparison
                culverts_copy[f"{crossing_object}_code"] = culverts_copy[
                    f"{crossing_object}_code"
                ].astype("string")
                culverts_copy["dangling_code"] = culverts_copy["dangling_code"].astype(
                    "string"
                )
                culverts_copy["code"] = culverts_copy["code"].astype("string")

                # Step 3: Check where f"{crossing_object}_code" matches either dangling_code or code
                # Create boolean mask for each comparison
                mask_dangling = (
                    culverts_copy[f"{crossing_object}_code"]
                    == culverts_copy["dangling_code"]
                )
                mask_code = (
                    culverts_copy[f"{crossing_object}_code"] == culverts_copy["code"]
                )

                # Combine the masks: identify rows where f"{crossing_object}_code" matches either dangling_code or code
                mask_combined = mask_dangling | mask_code

                culverts.loc[
                    culverts_copy[mask_combined].index, f"{crossing_object}_code"
                ] = np.nan

            # Set true in new column for features with crossing objects.
            culverts[f"crossings_{crossing_object}"] = culverts[
                f"{crossing_object}_code"
            ].notna()

            no_intersections = len(
                culverts[culverts[f"crossings_{crossing_object}"] == True]
            )
            logging.debug(f"    - {crossing_object} ({no_intersections} crossings)")

        # Remove potential culverts crossing: main road, railways, barriers,
        # hydroobjects and other waterways. (Drop columns for these objects).
        for crossing_object in crossing_objects:
            if crossing_object in [
                "hydroobjecten",
                "overige_watergangen",
                "keringen",
                "snelwegen",
                "spoorwegen",
            ]:
                culverts = culverts[culverts[f"crossings_{crossing_object}"] == False]

        # Write data
        self.potential_culverts_1 = culverts.copy()
        self.potential_culverts_1.to_file(
            Path(self.dir_inter_results, "potential_culverts_1.gpkg"),
            layer="potential_culverts_1",
        )
        logging.debug(
            f"    - {len(self.potential_culverts_1)} potential culverts remaining"
        )
        return self.potential_culverts_1

    def assign_scores_to_potential_culverts(
        self, 
        read_results=None
    ) -> gpd.GeoDataFrame:
        """Assign scores to all potential culverts based on the connected vertice
        and crossings with roads and peilgebied borders.

        Returns:
            gpd.GeoDataFrame: potential culverts with scores
        """
        if isinstance(read_results, bool):
            self.read_results = read_results
        if self.read_results and self.potential_culverts_2 is not None:
            logging.info(
                f"   x {len(self.potential_culverts_2)} potential culverts already generated"
            )
            return self.potential_culverts_2

        culverts = self.potential_culverts_1.copy()
        logging.info("   x assigning scores to potential culverts")
        # 1e voorkeur
        culverts.loc[
            (culverts["line_type"].isin(["dangling_start", "dangling_end"]))
            & (culverts["WaterLineType"] == "hydroobjecten")
            & (culverts["crossings_peilgebieden"] == False)
            & (culverts["crossings_nwb"] == False),
            "score",
        ] = 1

        # 2e voorkeur
        culverts.loc[
            (culverts["line_type"] == "other")
            & (culverts["WaterLineType"] == "hydroobjecten")
            & (culverts["crossings_peilgebieden"] == False)
            & (culverts["crossings_nwb"] == False),
            "score",
        ] = 2

        # 3e voorkeur
        culverts.loc[
            (culverts["line_type"].isin(["dangling_start", "dangling_end"]))
            & (culverts["WaterLineType"] == "overige_watergangen")
            & (culverts["crossings_peilgebieden"] == False)
            & (culverts["crossings_nwb"] == False),
            "score",
        ] = 3

        # 4e voorkeur
        culverts.loc[
            (culverts["line_type"] == "other")
            & (culverts["WaterLineType"] == "overige_watergangen")
            & (culverts["crossings_peilgebieden"] == False)
            & (culverts["crossings_nwb"] == False),
            "score",
        ] = 4

        # 5e voorkeur
        culverts.loc[
            (culverts["line_type"].isin(["dangling_start", "dangling_end"]))
            & (culverts["WaterLineType"] == "hydroobjecten")
            & (culverts["crossings_peilgebieden"] == False)
            & (culverts["crossings_nwb"] == True),
            "score",
        ] = 5

        # 6e voorkeur
        culverts.loc[
            (culverts["line_type"] == "other")
            & (culverts["WaterLineType"] == "hydroobjecten")
            & (culverts["crossings_peilgebieden"] == False)
            & (culverts["crossings_nwb"] == True),
            "score",
        ] = 6

        # 7e voorkeur
        culverts.loc[
            (culverts["line_type"].isin(["dangling_start", "dangling_end"]))
            & (culverts["WaterLineType"] == "overige_watergangen")
            & (culverts["crossings_peilgebieden"] == False)
            & (culverts["crossings_nwb"] == True),
            "score",
        ] = 7

        # 8e voorkeur
        culverts.loc[
            (culverts["line_type"] == "other")
            & (culverts["WaterLineType"] == "overige_watergangen")
            & (culverts["crossings_peilgebieden"] == False)
            & (culverts["crossings_nwb"] == True),
            "score",
        ] = 8

        # 9e voorkeur
        culverts.loc[
            (culverts["line_type"].isin(["dangling_start", "dangling_end"]))
            & (culverts["WaterLineType"] == "hydroobjecten")
            & (culverts["crossings_peilgebieden"] == True)
            & (culverts["crossings_nwb"] == False),
            "score",
        ] = 9

        # 10e voorkeur
        culverts.loc[
            (culverts["line_type"] == "other")
            & (culverts["WaterLineType"] == "hydroobjecten")
            & (culverts["crossings_peilgebieden"] == True)
            & (culverts["crossings_nwb"] == False),
            "score",
        ] = 10

        # 11e voorkeur
        culverts.loc[
            (culverts["line_type"].isin(["dangling_start", "dangling_end"]))
            & (culverts["WaterLineType"] == "overige_watergangen")
            & (culverts["crossings_peilgebieden"] == True)
            & (culverts["crossings_nwb"] == False),
            "score",
        ] = 11

        # 12e voorkeur
        culverts.loc[
            (culverts["line_type"] == "other")
            & (culverts["WaterLineType"] == "overige_watergangen")
            & (culverts["crossings_peilgebieden"] == True)
            & (culverts["crossings_nwb"] == False),
            "score",
        ] = 12

        # 13e voorkeur
        culverts.loc[
            (culverts["line_type"].isin(["dangling_start", "dangling_end"]))
            & (culverts["WaterLineType"] == "hydroobjecten")
            & (culverts["crossings_peilgebieden"] == True)
            & (culverts["crossings_nwb"] == False),
            "score",
        ] = 13

        # 14e voorkeur
        culverts.loc[
            (culverts["line_type"] == "other")
            & (culverts["WaterLineType"] == "hydroobjecten")
            & (culverts["crossings_peilgebieden"] == True)
            & (culverts["crossings_nwb"] == True),
            "score",
        ] = 14

        # 15e voorkeur
        culverts.loc[
            (culverts["line_type"].isin(["dangling_start", "dangling_end"]))
            & (culverts["WaterLineType"] == "overige_watergangen")
            & (culverts["crossings_peilgebieden"] == True)
            & (culverts["crossings_nwb"] == True),
            "score",
        ] = 15

        # 16e voorkeur
        culverts.loc[
            (culverts["line_type"] == "other")
            & (culverts["WaterLineType"] == "overige_watergangen")
            & (culverts["crossings_peilgebieden"] == True)
            & (culverts["crossings_nwb"] == True),
            "score",
        ] = 16

        logging.info("   x removing culverts without score")

        # Drop culverts that don't score 1-16
        culverts = culverts[culverts["score"].notna()]

        # Set copy and save data
        self.potential_culverts_2 = culverts.copy()
        self.potential_culverts_2.to_file(
            Path(self.dir_inter_results, "potential_culverts_2.gpkg"),
            layer="potential_culverts_2",
        )
        logging.debug(
            f"    - {len(self.potential_culverts_2)} potential culverts remaining"
        )
        return self.potential_culverts_2

    def select_correct_score_based_on_score_and_length(
        self,
        read_results=None,
        increase_factor_90=3,
    ) -> gpd.GeoDataFrame:
        if isinstance(read_results, bool):
            self.read_results = read_results
        if self.read_results and self.potential_culverts_3 is not None:
            logging.info(
                f"   x {len(self.potential_culverts_3)} potential culverts already generated"
            )
            return self.potential_culverts_3

        # Create copy of potential culverts and calculate length
        culverts = self.potential_culverts_2.copy()
        culverts["length"] = culverts.geometry.length
        culverts["angle_culvert"] = culverts.apply(
            lambda row: calculate_angle_reverse(row["geometry"])
            if row["line_type_start_end"] == "dangling_start"
            else calculate_angle_start(row["geometry"]),
            axis=1,
        )
        culverts["angle_waterline"] = None

        self.overige_watergangen = self.overige_watergangen.explode()

        self.overige_watergangen["angle_start"] = self.overige_watergangen[
            "geometry"
        ].apply(calculate_angle_start)
        self.overige_watergangen["angle_end"] = self.overige_watergangen[
            "geometry"
        ].apply(calculate_angle_end)

        code_to_angle_start = self.overige_watergangen.set_index("code")[
            "angle_start"
        ].to_dict()
        code_to_angle_end = self.overige_watergangen.set_index("code")[
            "angle_end"
        ].to_dict()

        culverts["angle_waterline"] = culverts.apply(
            lambda row: code_to_angle_start.get(row["dangling_code"])
            if row["line_type_start_end"] == "dangling_start"
            else code_to_angle_end.get(row["dangling_code"])
            if row["line_type_start_end"] == "dangling_end"
            else None,
            axis=1,
        )

        culverts["angle_difference"] = culverts.apply(
            lambda row: calculate_angle_difference(
                row["angle_culvert"], row["angle_waterline"]
            ),
            axis=1,
        )

        def calculate_fictive_length(
            length, angle, increase_factor_90=increase_factor_90
        ):
            # Calculate the factor based on the angle
            factor = 1 + (increase_factor_90 - 1) * abs(angle) / 90
            # Calculate the fictive length
            fictive_length = length * factor
            return fictive_length
        
        #Calculate fictive length
        culverts['fictive_length'] = culverts.apply(lambda row: calculate_fictive_length(row['length'], row['angle_difference']), axis=1)
        
        self.potential_culverts_pre_filter = culverts.copy()
        #Drop features with a fictive length larger than 40
        culverts = culverts[culverts['fictive_length'] <= self.max_culvert_length]

        # Keep only shortest potential culverts when the score is equal
        culverts = culverts.sort_values(by=["dangling_id", "score", "fictive_length"])
        culverts = culverts.groupby(["dangling_id", "score"]).first().reset_index()

        logging.debug(f"    - {len(culverts)} potential culverts remaining")

        # Remove potential culverts when they are not in the highest score group of 4 that is available
        # Define score groups
        def get_score_group(score):
            if score <= 4:
                return 1
            elif score <= 8:
                return 2
            elif score <= 12:
                return 3
            else:
                return 4

        # Create a new column for score group
        culverts["score_group"] = culverts["score"].apply(get_score_group)
        # Find the highest score group for each dangling_id
        highest_group = (
            culverts.groupby("dangling_id")["score_group"].min().reset_index()
        )
        highest_group.columns = ["dangling_id", "highest_score_group"]
        # Merge back to the original DataFrame to filter based on highest score group
        culverts = culverts.merge(highest_group, on="dangling_id")
        # Filter to keep only scores in the highest score group
        culverts = culverts[culverts["score_group"] == culverts["highest_score_group"]]
        # Drop the helper column
        culverts = culverts.drop(columns=["score_group", "highest_score_group"])

        logging.debug(f"    - {len(culverts)} potential culverts remaining")

        # Remove potential culverts of score 9 and lower when the other side of the watergang that a culvert with score 8 or less.
        # Find dangling IDs that have a corresponding higher score in the same dangling_code
        def filter_low_scores(group):
            # Find the lowest score in the group
            low_score_ids = group[group["score"] >= 9]["dangling_id"].unique()

            # Check for any scores >= 8 in the group
            if any(group["score"] >= 8):
                # Drop all lines with low scores from dangling IDs
                group = group[~group["dangling_id"].isin(low_score_ids)]

            return group

        # Apply the filtering function to each group
        culverts = (
            culverts.groupby("dangling_code")
            .apply(filter_low_scores)
            .reset_index(drop=True)
        )

        logging.debug(f"    - {len(culverts)} potential culverts remaining")

        # Select correct score within group of 4 based on defined logic between score and lenght.
        def select_best_lines(df, offset_1_2=0.75, offset_12_34=0.6, offset_3_4=0.75):
            dangling_ids = df.dangling_id.unique()

            best_lines = []

            for dangling_id in dangling_ids:
                df_dangling_id = df[df.dangling_id == dangling_id]

                selected_score = None
                selected_length = None
                # Loop through the defined groups
                for base_score in [1, 5, 9, 13]:
                    # Find the corresponding scores in the group
                    score_a = base_score
                    score_b = base_score + 1
                    score_c = base_score + 2
                    score_d = base_score + 3

                    # Get lines for the score group
                    line_a = df_dangling_id[df_dangling_id["score"] == score_a]
                    line_b = df_dangling_id[df_dangling_id["score"] == score_b]
                    line_c = df_dangling_id[df_dangling_id["score"] == score_c]
                    line_d = df_dangling_id[df_dangling_id["score"] == score_d]

                    # Select from score_a and score_b
                    if not line_a.empty:
                        selected_length = line_a["fictive_length"].values[0]
                        selected_score = score_a

                    if not line_b.empty and (
                        selected_length is None
                        or line_b["fictive_length"].values[0]
                        <= offset_1_2 * selected_length
                    ):
                        selected_length = line_b["fictive_length"].values[0]
                        selected_score = score_b

                    # Check conditions for selecting score_c
                    if selected_length is None and not line_c.empty:
                        selected_length = line_c["fictive_length"].values[0]
                        selected_score = score_c

                    if (
                        not line_c.empty
                        and (selected_score in [score_a, score_b])
                        and (
                            line_c["fictive_length"].values[0]
                            <= offset_12_34 * selected_length
                        )
                    ):
                        selected_length = line_c["fictive_length"].values[0]
                        selected_score = score_c

                    # Check conditions for selecting score_d
                    if not line_d.empty:
                        if selected_score == score_c and (
                            line_d["fictive_length"].values[0]
                            <= offset_3_4 * selected_length
                        ):
                            selected_length = line_d["fictive_length"].values[0]
                            selected_score = score_d
                        elif selected_score in [score_a, score_b] and (
                            line_d["fictive_length"].values[0]
                            <= offset_12_34 * selected_length
                        ):
                            if line_c.empty or (
                                line_d["fictive_length"].values[0]
                                <= offset_3_4 * line_c["fictive_length"].values[0]
                            ):
                                selected_length = line_d["fictive_length"].values[0]
                                selected_score = score_d

                    # If selected_length is still None, check for line_d
                    if selected_length is None and not line_d.empty:
                        selected_length = line_d["fictive_length"].values[0]
                        selected_score = score_d

                if selected_score is not None:
                    best_lines.append(
                        {"dangling_id": dangling_id, "selected_score": selected_score}
                    )

            return pd.DataFrame(best_lines)

        culverts = culverts.merge(
            select_best_lines(culverts), how="left", on="dangling_id"
        )
        culverts = culverts[culverts["selected_score"] == culverts["score"]]
        culverts = culverts.set_crs(28992)

        # Set copy and save data
        self.potential_culverts_3 = culverts.copy()
        logging.debug(
            f"    - {len(self.potential_culverts_3)} potential culverts remaining"
        )
        self.potential_culverts_3.to_file(
            Path(self.dir_inter_results, "potential_culverts_3.gpkg"),
            layer="potential_culverts_3",
        )
        self.potential_culverts_pre_filter.to_file(
            Path(self.dir_inter_results, "potential_culverts_pre_filter.gpkg"),
            layer="potential_culverts_pre_filter",
        )

        return self.potential_culverts_3, self.potential_culverts_pre_filter

    def post_process_potential_culverts(self):
        culverts = self.potential_culverts_3.copy()

        # Check for already connected watergangen and remove potential connections
        # Check and create a dictionary for duplicate groups with non-empty code lists
        duplicate_code_groups = (
            self.duplicates.groupby("geometry")["code"]
            .apply(
                lambda codes: list(codes) if len(codes) > 1 else []
            )  # Only create list if more than one code
            .to_dict()
        )

        # Chose shortest culvert when two culverts go to the same point from both dangling_points of a watergang
        culverts["code_pair"] = culverts.apply(
            lambda row: frozenset([row["dangling_code"], row["code"]]), axis=1
        )

        culverts = culverts.loc[culverts.groupby("code_pair")["length"].idxmin()]

        # Define the filter function
        def should_remove(row):
            dangling_code = row["dangling_code"]
            code = row["code"]

            # Check if both dangling_code and code appear in any of the lists in duplicate_code_groups
            for codes_list in duplicate_code_groups.values():
                if dangling_code in codes_list and code in codes_list:
                    return True  # Mark for removal if both are found in the same list

            return False  # Otherwise, don't remove

        # Filter culverts using the modified function
        culverts = culverts[~culverts.apply(should_remove, axis=1)].copy()

        self.potential_culverts_4 = culverts.copy()
        logging.debug(
            f"    - {len(self.potential_culverts_4)} potential culverts remaining"
        )
        self.potential_culverts_4.to_file(
            Path(self.dir_inter_results, "potential_culverts_4.gpkg"),
            layer="potential_culverts_4",
        )
        return self.potential_culverts_4

    def splits_hydroobjecten_by_endpoints_of_culverts_and_combine(self):
        other_culverts_hydro = self.potential_culverts_4[
            (self.potential_culverts_4["line_type"] == "other")
            & (self.potential_culverts_4["WaterLineType"] == "hydroobjecten")
        ].copy()
        other_culverts_other = self.potential_culverts_4[
            (self.potential_culverts_4["line_type"] == "other")
            & (self.potential_culverts_4["WaterLineType"] == "overige_watergangen")
        ].copy()

        self.hydroobjecten_processed = split_waterways_by_endpoints(
            self.hydroobjecten, other_culverts_hydro
        )
        logging.debug("hydroobjecten gesplit")
        self.overige_watergangen_processed = split_waterways_by_endpoints(
            self.overige_watergangen, other_culverts_other
        )

        logging.debug("overige watergangen gesplit")

        self.combined_hydroobjecten = pd.concat(
            [self.hydroobjecten_processed, self.overige_watergangen_processed],
            ignore_index=True,
        )

        logging.debug("hydroobjecten en overige watergangen gecombineerd")

        self.hydroobjecten_processed.to_file(
            Path(self.dir_inter_results, "hydroobjecten_processed.gpkg"),
            layer="hydroobjecten_processed",
        )

        self.overige_watergangen_processed.to_file(
            Path(self.dir_inter_results, "overige_watergangen_processed.gpkg"),
            layer="overige_watergangen_processed",
        )

        self.combined_hydroobjecten.to_file(
            Path(self.dir_inter_results, "combined_hydroobjecten.gpkg"),
            layer="combined_hydroobjecten",
        )

        culverts_hydro = self.potential_culverts_4[
            (self.potential_culverts_4["WaterLineType"] == "hydroobjecten")
        ]

        # Extract end points and retain 'unique_id' and 'dangling_code'
        culverts_hydro["end_point"] = culverts_hydro.geometry.apply(
            lambda line: Point(line.coords[-1])
            if isinstance(line, LineString)
            else None
        )

        # Create GeoDataFrame with end points
        end_points_gdf = gpd.GeoDataFrame(
            culverts_hydro[["end_point", "unique_id", "dangling_code"]].dropna(
                subset=["end_point"]
            ),
            geometry="end_point",
            crs=culverts_hydro.crs,
        )

        # Rename the geometry column to 'geometry'
        end_points_gdf = end_points_gdf.rename(
            columns={"end_point": "geometry"}
        ).set_geometry("geometry")

        self.outflow_points_overig_to_hydro = end_points_gdf.copy()

        # Save to file
        self.outflow_points_overig_to_hydro.to_file(
            Path(self.dir_inter_results, "outflow_points_overig_to_hydro.gpkg"),
            layer="outflow_points_overig_to_hydro",
        )

        return (
            self.combined_hydroobjecten,
            self.overige_watergangen_processed,
            self.hydroobjecten_processed,
            self.outflow_points_overig_to_hydro,
        )

    def check_culverts_direction(self):
        culvert = self.potential_culverts_4.copy()
        lines = self.combined_hydroobjecten.copy()

        # Extract starting and ending points from gdf2
        gdf2_start_points = lines.geometry.apply(lambda geom: geom.coords[0])
        gdf2_end_points = lines.geometry.apply(lambda geom: geom.coords[-1])

        # Initialize the 'flipped' column if it doesn't exist
        if "flipped" not in culvert.columns:
            culvert["flipped"] = 0

        # Apply the check_and_flip function to each line in gdf1
        results = culvert.geometry.apply(
            lambda line: check_and_flip(
                line, gdf2_start_points.tolist(), gdf2_end_points.tolist()
            )
        )

        # Update the geometry and flipped columns
        culvert["geometry"] = results.apply(lambda x: x[0])
        culvert["flipped"] += results.apply(lambda x: 1 if x[1] else 0)
        logging.debug("culvert direction checked")

        self.potential_culverts_5 = culvert.copy()

        self.potential_culverts_5.to_file(
            Path(self.dir_inter_results, "potential_culverts_5.gpkg"),
            layer="potential_culverts_5",
        )
        return self.potential_culverts_5

    def combine_culvert_with_line(self):
        culvert = self.potential_culverts_5.copy()
        culvert_dict = (
            culvert.groupby("dangling_code")["geometry"].apply(list).to_dict()
        )
        lines = self.overige_watergangen_processed.copy()

        def get_base_code(code):
            return code.split("-")[0]

        # Create base code column for merging
        lines["base_code"] = lines["code"].apply(get_base_code)

        # Define the combine_lines function
        def combine_lines(line, culvert_dict):
            base_code = line["base_code"]
            line_geom = line["geometry"]

            if base_code in culvert_dict:
                for culv in culvert_dict[base_code]:
                    if (
                        culv.coords[-1] == line_geom.coords[0]
                    ):  # Culvert end to line start
                        line_geom = LineString(
                            list(culv.coords) + list(line_geom.coords)
                        )
                    elif (
                        culv.coords[0] == line_geom.coords[-1]
                    ):  # Line end to culvert start
                        line_geom = LineString(
                            list(line_geom.coords) + list(culv.coords)
                        )

            return line_geom

        lines["geometry"] = lines.apply(
            lambda line: combine_lines(line, culvert_dict), axis=1
        )

        logging.debug("culverts combined with watergangen")

        self.overige_watergangen_processed_1 = lines.copy()

        self.overige_watergangen_processed_1.to_file(
            Path(self.dir_inter_results, "overige_watergangen_processed_1.gpkg"),
            layer="overige_watergangen_processed_1",
        )
        return self.overige_watergangen_processed_1

    def splits_hydroobjecten_by_endpoind_of_culverts_and_combine_2(self):
        # split overige watergangen opnieuw
        overige_watergangen = self.overige_watergangen_processed_1.copy()
        overige_watergangen = split_waterways_by_endpoints(
            overige_watergangen, overige_watergangen
        )
        logging.debug("overige watergangen weer gesplit")

        self.overige_watergangen_processed_2 = overige_watergangen.copy()
        self.combined_hydroobjecten_1 = pd.concat(
            [self.hydroobjecten_processed, self.overige_watergangen_processed],
            ignore_index=True,
        )

        logging.debug("hydroobjecten en overige watergangen gecombineerd")

        self.overige_watergangen_processed_2.to_file(
            Path(self.dir_inter_results, "overige_watergangen_processed_2.gpkg"),
            layer="overige_watergangen_processed_2",
        )

        self.combined_hydroobjecten_1.to_file(
            Path(self.dir_inter_results, "combined_hydroobjecten_1.gpkg"),
            layer="combined_hydroobjecten_1",
        )

        return self.overige_watergangen_processed_2, self.combined_hydroobjecten_1

    def generate_folium_map(
        self, 
        html_file_name=None, 
<<<<<<< HEAD
        base_map="Light Mode", 
=======
        base_map="Ligth Mode", 
>>>>>>> 256d4728
        open_html=False,
        zoom_start=12
    ):
        # Make figure

        hydro_4326 = self.hydroobjecten_processed.to_crs(4326)
        # Calculate the extent (bounding box) of your GeoDataFrame
        bounds = hydro_4326.total_bounds  # returns (minx, miny, maxx, maxy)

        # Center the map around the mean coordinates of the bounds
        center = [(bounds[1] + bounds[3]) / 2, (bounds[0] + bounds[2]) / 2]
        m = folium.Map(
            location=center,
            zoom_start=zoom_start,
            tiles=None,
        )

        folium.GeoJson(
            self.hydroobjecten_processed.geometry,
            name="A/B-Watergangen",
            color="blue",
            fill_color="blue",
            zoom_on_click=True,
            z_index=2,
        ).add_to(m)

        folium.GeoJson(
            self.overige_watergangen.geometry,
            name="C-Watergangen (zonder duikers)",
            color="lightblue",
            fill_color="blue",
            zoom_on_click=True,
            z_index=0,
        ).add_to(m)

        folium.GeoJson(
            self.potential_culverts_4.geometry,
            name="Gevonden Duikers",
            color="red",
            fill_color="blue",
            zoom_on_click=True,
            z_index=1,
        ).add_to(m)

        folium.GeoJson(
            self.overige_watergangen_processed.geometry,
            name="C-Watergangen (met verwerkte duikers)",
            color="lightblue",
            fill_color="blue",
            show=False,
            zoom_on_click=True,
            z_index=0,
        ).add_to(m)

        m = add_basemaps_to_folium_map(m=m, base_map=base_map)

        folium.LayerControl(collapsed=False).add_to(m)

        self.folium_map = m
        if html_file_name is None:
            html_file_name = self.name

        self.folium_html_path = Path(self.path, f"{html_file_name}_culvert_locations.html")
        m.save(self.folium_html_path)

        logging.info(f"   x html file saved: {html_file_name}.html")

        if open_html:
            webbrowser.open(Path(self.path, f"{html_file_name}.html"))
        return m<|MERGE_RESOLUTION|>--- conflicted
+++ resolved
@@ -5,14 +5,18 @@
 
 import folium
 import geopandas as gpd
+import networkx as nx
 import numpy as np
 import pandas as pd
-from folium.features import DivIcon
-from pydantic import BaseModel, ConfigDict
+from pydantic import ConfigDict
 from shapely.geometry import LineString, Point
 
 from ..generator_basis import GeneratorBasis
-from ..utils.folium_utils import add_basemaps_to_folium_map
+from ..utils.create_graph import create_graph_from_edges
+from ..utils.folium_utils import (
+    add_basemaps_to_folium_map,
+    add_categorized_lines_to_map,
+)
 from ..utils.general_functions import (
     calculate_angle_difference,
     calculate_angle_end,
@@ -22,10 +26,6 @@
     line_to_vertices,
     split_waterways_by_endpoints,
 )
-<<<<<<< HEAD
-from ..utils.folium_utils import add_basemaps_to_folium_map, add_categorized_lines_to_map
-=======
->>>>>>> 256d4728
 from ..utils.preprocess import preprocess_hydroobjecten
 
 # Suppress specific warnings
@@ -74,14 +74,12 @@
     overige_watergangen_processed: gpd.GeoDataFrame = None
     # overige_watergangen including splits by culverts and post process
     overige_watergangen_processed_1: gpd.GeoDataFrame = None
-    # overige_watergangen including splits by culverts 
+    # overige_watergangen including splits by culverts
     overige_watergangen_processed_2: gpd.GeoDataFrame = None
-    # combined A, B, en C watergangen including splits
-    combined_hydroobjecten: gpd.GeoDataFrame = None
-    # combined A, B, en C watergangen including splits and post process
-    combined_hydroobjecten_1: gpd.GeoDataFrame = None
     # outflow points from overige watergangen to hydroobjecten
-    outflow_points_overig_to_hydro: gpd.GeoDataFrame = None
+    outflow_nodes_overige_watergangen: gpd.GeoDataFrame = None
+    # overige_watergangen including outflow_node to hydroobjects and redirected
+    overige_watergangen_processed_3: gpd.GeoDataFrame = None
 
     folium_map: folium.Map = None
     folium_html_path: Path = None
@@ -91,35 +89,44 @@
         if self.path is not None:
             self.generate_or_use_preprocessed_hydroobjecten()
 
-
     def use_processed_hydroobjecten(self):
         logging.debug("    - culvert generator will generate processed hydroobjecten")
 
-
-    def generate_or_use_preprocessed_hydroobjecten(self):
+    def generate_or_use_preprocessed_hydroobjecten(
+        self, preprocessed_file="preprocessed"
+    ):
         hydroobjecten_preprocessed_file = None
-        files_in_dir = [f for f in self.dir_basisdata.glob("**/*")]
-        for f in files_in_dir:
-            if "hydroobjecten_preprocessed" == f.stem:
-                hydroobjecten_preprocessed_file = f
-
-        if hydroobjecten_preprocessed_file is None or self.preprocess_hydroobjecten:
+        for dir_results in [self.dir_inter_results, self.dir_results]:
+            if dir_results is None:
+                continue
+            files_in_dir = [f for f in dir_results.glob("**/*")]
+            for f in files_in_dir:
+                if f"hydroobjecten_{preprocessed_file}" == f.stem:
+                    hydroobjecten_preprocessed_file = f
+
+        if hydroobjecten_preprocessed_file is None:
             logging.debug(
-                f"    - hydroobjecten_preprocessed.gpkg not in directory, preprocessing hydroobjecten"
-            )
-            self.hydroobjecten, hydroobjecten_snapped = preprocess_hydroobjecten(self.hydroobjecten)
+                f"hydroobjecten_snap_split.gpkg not in directory, preprocessing hydroobjecten"
+            )
+            dir_results = (
+                self.dir_results
+                if self.dir_inter_results is None
+                else self.dir_inter_results
+            )
+            self.hydroobjecten, hydroobjecten_snapped = preprocess_hydroobjecten(
+                self.hydroobjecten
+            )
             hydroobjecten_snapped.to_file(
-                Path(self.dir_basisdata, "hydroobjecten_snapped.gpkg"),
+                Path(dir_results, "hydroobjecten_snapped.gpkg"),
                 layer="hydroobjecten_snapped",
             )
             self.hydroobjecten.to_file(
-                Path(self.dir_basisdata, "hydroobjecten_preprocessed.gpkg"),
+                Path(dir_results, "hydroobjecten_preprocessed.gpkg"),
                 layer="hydroobjecten_preprocessed",
             )
         else:
-            logging.debug("    - get dataset preprocessed hydroobjecten")
+            logging.debug("get dataset preprocessed hydroobjecten")
             self.hydroobjecten = gpd.read_file(hydroobjecten_preprocessed_file)
-
 
     def generate_vertices_along_waterlines(
         self,
@@ -242,9 +249,13 @@
         if isinstance(write_results, bool):
             self.write_results = write_results
 
-        if not (isinstance(max_culvert_length, int) \
-            or isinstance(max_culvert_length, float)) \
-            or max_culvert_length <= 0.0:
+        if (
+            not (
+                isinstance(max_culvert_length, int)
+                or isinstance(max_culvert_length, float)
+            )
+            or max_culvert_length <= 0.0
+        ):
             raise ValueError(" x max_culvert_length is not a correct value")
         else:
             self.max_culvert_length = max_culvert_length
@@ -452,8 +463,7 @@
         return self.potential_culverts_1
 
     def assign_scores_to_potential_culverts(
-        self, 
-        read_results=None
+        self, read_results=None
     ) -> gpd.GeoDataFrame:
         """Assign scores to all potential culverts based on the connected vertice
         and crossings with roads and peilgebied borders.
@@ -634,7 +644,7 @@
     def select_correct_score_based_on_score_and_length(
         self,
         read_results=None,
-        increase_factor_90=3,
+        factor_angle_on_length=3,
     ) -> gpd.GeoDataFrame:
         if isinstance(read_results, bool):
             self.read_results = read_results
@@ -688,20 +698,25 @@
         )
 
         def calculate_fictive_length(
-            length, angle, increase_factor_90=increase_factor_90
+            length, angle, factor_angle_on_length=factor_angle_on_length
         ):
             # Calculate the factor based on the angle
-            factor = 1 + (increase_factor_90 - 1) * abs(angle) / 90
+            factor = 1 + (factor_angle_on_length - 1) * abs(angle) / 90
             # Calculate the fictive length
             fictive_length = length * factor
             return fictive_length
-        
-        #Calculate fictive length
-        culverts['fictive_length'] = culverts.apply(lambda row: calculate_fictive_length(row['length'], row['angle_difference']), axis=1)
-        
+
+        # Calculate fictive length
+        culverts["fictive_length"] = culverts.apply(
+            lambda row: calculate_fictive_length(
+                row["length"], row["angle_difference"]
+            ),
+            axis=1,
+        )
+
         self.potential_culverts_pre_filter = culverts.copy()
-        #Drop features with a fictive length larger than 40
-        culverts = culverts[culverts['fictive_length'] <= self.max_culvert_length]
+        # Drop features with a fictive length larger than 40
+        culverts = culverts[culverts["fictive_length"] <= self.max_culvert_length]
 
         # Keep only shortest potential culverts when the score is equal
         culverts = culverts.sort_values(by=["dangling_id", "score", "fictive_length"])
@@ -931,13 +946,6 @@
 
         logging.debug("overige watergangen gesplit")
 
-        self.combined_hydroobjecten = pd.concat(
-            [self.hydroobjecten_processed, self.overige_watergangen_processed],
-            ignore_index=True,
-        )
-
-        logging.debug("hydroobjecten en overige watergangen gecombineerd")
-
         self.hydroobjecten_processed.to_file(
             Path(self.dir_inter_results, "hydroobjecten_processed.gpkg"),
             layer="hydroobjecten_processed",
@@ -946,11 +954,6 @@
         self.overige_watergangen_processed.to_file(
             Path(self.dir_inter_results, "overige_watergangen_processed.gpkg"),
             layer="overige_watergangen_processed",
-        )
-
-        self.combined_hydroobjecten.to_file(
-            Path(self.dir_inter_results, "combined_hydroobjecten.gpkg"),
-            layer="combined_hydroobjecten",
         )
 
         culverts_hydro = self.potential_culverts_4[
@@ -978,24 +981,26 @@
             columns={"end_point": "geometry"}
         ).set_geometry("geometry")
 
-        self.outflow_points_overig_to_hydro = end_points_gdf.copy()
+        self.outflow_nodes_overige_watergangen = end_points_gdf.copy()
 
         # Save to file
-        self.outflow_points_overig_to_hydro.to_file(
-            Path(self.dir_inter_results, "outflow_points_overig_to_hydro.gpkg"),
-            layer="outflow_points_overig_to_hydro",
+        self.outflow_nodes_overige_watergangen.to_file(
+            Path(self.dir_inter_results, "outflow_nodes_overige_watergangen.gpkg"),
+            layer="outflow_nodes_overige_watergangen",
         )
 
         return (
-            self.combined_hydroobjecten,
             self.overige_watergangen_processed,
             self.hydroobjecten_processed,
-            self.outflow_points_overig_to_hydro,
+            self.outflow_nodes_overige_watergangen,
         )
 
     def check_culverts_direction(self):
         culvert = self.potential_culverts_4.copy()
-        lines = self.combined_hydroobjecten.copy()
+        lines = pd.concat(
+            [self.hydroobjecten_processed, self.overige_watergangen_processed],
+            ignore_index=True,
+        )
 
         # Extract starting and ending points from gdf2
         gdf2_start_points = lines.geometry.apply(lambda geom: geom.coords[0])
@@ -1074,7 +1079,9 @@
         )
         return self.overige_watergangen_processed_1
 
-    def splits_hydroobjecten_by_endpoind_of_culverts_and_combine_2(self):
+    def splits_hydroobjecten_by_endpoind_of_culverts_and_combine_2(
+        self, write_results=True
+    ):
         # split overige watergangen opnieuw
         overige_watergangen = self.overige_watergangen_processed_1.copy()
         overige_watergangen = split_waterways_by_endpoints(
@@ -1083,35 +1090,133 @@
         logging.debug("overige watergangen weer gesplit")
 
         self.overige_watergangen_processed_2 = overige_watergangen.copy()
-        self.combined_hydroobjecten_1 = pd.concat(
-            [self.hydroobjecten_processed, self.overige_watergangen_processed],
-            ignore_index=True,
-        )
-
-        logging.debug("hydroobjecten en overige watergangen gecombineerd")
-
-        self.overige_watergangen_processed_2.to_file(
-            Path(self.dir_inter_results, "overige_watergangen_processed_2.gpkg"),
-            layer="overige_watergangen_processed_2",
-        )
-
-        self.combined_hydroobjecten_1.to_file(
-            Path(self.dir_inter_results, "combined_hydroobjecten_1.gpkg"),
-            layer="combined_hydroobjecten_1",
-        )
-
-        return self.overige_watergangen_processed_2, self.combined_hydroobjecten_1
+
+        if write_results:
+            self.overige_watergangen_processed_2.to_file(
+                Path(self.dir_inter_results, "overige_watergangen_processed_2.gpkg"),
+                layer="overige_watergangen_processed_2",
+            )
+
+        return self.overige_watergangen_processed_2
+
+    def get_shortest_path_from_overige_watergangen_to_hydroobjects(
+        self, write_results=True
+    ):
+        logging.info(f"   x redirect 'overige watergangen' based on shortest path")
+        # create networkx graph
+        logging.debug(f"    - create sub networks")
+        nodes, edges, _ = create_graph_from_edges(
+            self.overige_watergangen_processed_2, directed=True
+        )
+        _, _, G = create_graph_from_edges(
+            self.overige_watergangen_processed_2, directed=False
+        )
+
+        # get outflow points and add nodes information
+        outflow_nodes = (
+            self.outflow_nodes_overige_watergangen[
+                ["unique_id", "dangling_code", "geometry"]
+            ]
+            .sjoin(nodes, how="inner")
+            .reset_index(drop=True)
+            .drop(columns=["index_right"], errors="ignore")
+        )
+
+        # get shortest path including length from all nodes to outflow points
+        logging.debug(f"    - find shortest path")
+        len_outflow_node, matrix = nx.multi_source_dijkstra(
+            G, [int(n) for n in outflow_nodes["nodeID"].values], weight="geom_length"
+        )
+        node_to_outflow_node = pd.DataFrame(
+            {
+                "nodeID": matrix.keys(),
+                "outflow_node": [v[0] for v in matrix.values()],
+                "outflow_node_dist": [len_outflow_node[node] for node in matrix.keys()],
+            }
+        )
+
+        # Merge nodes with node_to_outflow_node
+        overige_watergangen_nodes = nodes.merge(
+            node_to_outflow_node, how="outer", left_on="nodeID", right_on="nodeID"
+        )
+        overige_watergangen_nodes["outflow_node"] = (
+            overige_watergangen_nodes["outflow_node"].fillna(-999).astype(int)
+        )
+
+        # To get length to outflow point at start and end: merge edges with nodes, first on node_start, then on node_end
+        edges = (
+            edges.merge(
+                overige_watergangen_nodes[
+                    ["nodeID", "outflow_node", "outflow_node_dist"]
+                ].rename(
+                    columns={
+                        "outflow_node": "outflow_start",
+                        "outflow_node_dist": "outflow_start_dist",
+                    }
+                ),
+                how="left",
+                left_on="node_start",
+                right_on="nodeID",
+            )
+            .merge(
+                overige_watergangen_nodes[
+                    ["nodeID", "outflow_node", "outflow_node_dist"]
+                ].rename(
+                    columns={
+                        "outflow_node": "outflow_end",
+                        "outflow_node_dist": "outflow_end_dist",
+                    }
+                ),
+                how="left",
+                left_on="node_end",
+                right_on="nodeID",
+            )
+            .drop(columns=["nodeID_x", "nodeID_y"])
+        )
+
+        # select shortest paths for each each
+        logging.debug(f"    - select direction with shortest path")
+
+        def select_shortest_direction(edge):
+            if edge.outflow_end_dist <= edge.outflow_start_dist:
+                edge.outflow_node = edge.outflow_end
+                edge.outflow_node_dist = edge.outflow_end_dist
+            else:
+                edge.outflow_node = edge.outflow_start
+                edge.outflow_node_dist = edge.outflow_start_dist
+                edge.reversed_direction = True
+            return edge
+
+        edges["outflow_node"] = -999
+        edges["outflow_node_dist"] = -999.0
+        edges["reversed_direction"] = False
+        edges["outflow_end_dist"] = edges["outflow_end_dist"].fillna(99999.9)
+        edges["outflow_start_dist"] = edges["outflow_start_dist"].fillna(99999.9)
+        edges = edges.apply(lambda x: select_shortest_direction(x), axis=1)
+
+        # clean edges by removing unconnected edges and reversing direction if required
+        edges_cleaned = edges[edges["outflow_node"] != -999]
+        edges_cleaned.loc[edges_cleaned["reversed_direction"], "geometry"] = (
+            edges_cleaned.loc[edges_cleaned["reversed_direction"], "geometry"].reverse()
+        )
+
+        self.overige_watergangen_processed_3 = edges_cleaned.copy()
+
+        if write_results:
+            outflow_nodes.to_file(
+                Path(self.dir_inter_results, "outflow_nodes_overige_watergangen.gpkg")
+            )
+            overige_watergangen_nodes.to_file(
+                Path(self.dir_inter_results, "overige_watergangen_nodes.gpkg")
+            )
+            self.overige_watergangen_processed_3.to_file(
+                Path(self.dir_inter_results, "overige_watergangen_processed_3.gpkg")
+            )
+        return outflow_nodes, overige_watergangen_nodes, edges, edges_cleaned
+
 
     def generate_folium_map(
-        self, 
-        html_file_name=None, 
-<<<<<<< HEAD
-        base_map="Light Mode", 
-=======
-        base_map="Ligth Mode", 
->>>>>>> 256d4728
-        open_html=False,
-        zoom_start=12
+        self, html_file_name=None, base_map="Light Mode", open_html=False, zoom_start=12
     ):
         # Make figure
 
@@ -1172,7 +1277,9 @@
         if html_file_name is None:
             html_file_name = self.name
 
-        self.folium_html_path = Path(self.path, f"{html_file_name}_culvert_locations.html")
+        self.folium_html_path = Path(
+            self.path, f"{html_file_name}_culvert_locations.html"
+        )
         m.save(self.folium_html_path)
 
         logging.info(f"   x html file saved: {html_file_name}.html")
