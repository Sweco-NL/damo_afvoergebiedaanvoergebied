--- conflicted
+++ resolved
@@ -228,10 +228,7 @@
 
         if isinstance(write_results, bool):
             self.write_results = write_results
-<<<<<<< HEAD
-            
-=======
->>>>>>> 2e4a7035
+
         if self.write_results:
             dir_results = Path(self.path, "1_tussenresultaat")
             self.water_line_pnts.to_file(
