import logging
import time
import webbrowser
from pathlib import Path

import folium
import geopandas as gpd
import imod
import numpy as np
import pandas as pd
import pyflwdir
import rioxarray
import xarray
from geocube.api.core import make_geocube
from pydantic import ConfigDict
from rasterio.enums import Resampling
from scipy.ndimage import distance_transform_edt
from tqdm import tqdm

from ..generator_basis import GeneratorBasis
from ..utils.pyflwdir import run_pyflwdir
from ..utils.folium_utils import (
    add_basemaps_to_folium_map,
    add_categorized_lines_to_map,
    add_graduated_raster_to_map,
    add_labels_to_points_lines_polygons,
)


def get_resolution_2d_array(dataarray, x: str = 'x', y: str = 'y', decimals=2):
    # Access the coordinates, e.g., 'x' and 'y' for a 2D grid
    x_coords = dataarray.coords[x].values
    y_coords = dataarray.coords[y].values

    # Calculate the resolution
    x_resolution = round(abs(x_coords[1] - x_coords[0]), decimals)
    y_resolution = round(abs(y_coords[1] - y_coords[0]), decimals)
    return x_resolution, y_resolution


class GeneratorDrainageUnits(GeneratorBasis):
    model_config = ConfigDict(arbitrary_types_allowed=True)

    path: Path = None
    name: str = None
    dir_basisdata: str = "0_basisdata"
    dir_results: str = "1_resultaat"

    method: str = "pyflwdir"

    read_results: bool = False
    write_results: bool = False
    crs: int = 28992
    
    required_results: list[str] = [
        "hydroobjecten",
        "hydroobjecten_processed_0", 
        "overige_watergangen_processed_4", 
        "potential_culverts_5", 
        "outflow_nodes",
        "edges", 
    ]

    hydroobjecten: gpd.GeoDataFrame = None
    hydroobjecten_processed_0: gpd.GeoDataFrame = None
    
    overige_watergangen: gpd.GeoDataFrame = None
    overige_watergangen_processed_4: gpd.GeoDataFrame = None
    potential_culverts_5: gpd.GeoDataFrame = None

    outflow_nodes: gpd.GeoDataFrame = None

    ghg_file_name: str = None
    ghg: xarray.Dataset = None

    new_resolution: float = 5.0*5.0

    all_waterways_0: gpd.GeoDataFrame = None
    all_waterways_0_buffer: gpd.GeoDataFrame = None
    all_waterways_1: gpd.GeoDataFrame = None

    ghg_waterways: xarray.Dataset = None
    ghg_waterways_distance: xarray.Dataset = None

    ghg_processed: xarray.Dataset = None

<<<<<<< HEAD
    flw: pyflwdir.FlwdirRaster = None

    flow_direction: xarray.Dataset = None
    flow_direction_d8: xarray.Dataset = None
    flow_direction_d16: xarray.Dataset = None
    flow_direction_d8_ind: xarray.Dataset = None
    flow_direction_d16_ind: xarray.Dataset = None
=======
    flw_pyflwdir: pyflwdir.FlwdirRaster = None
>>>>>>> 98dd415c
    
    drainage_units_0: xarray.Dataset = None
    drainage_units_0_gdf: gpd.GeoDataFrame = None
    drainage_units_1: xarray.Dataset = None
    drainage_units_1_gdf: gpd.GeoDataFrame = None
    drainage_units_2: xarray.Dataset = None
    drainage_units_2_gdf: gpd.GeoDataFrame = None
    drainage_units_3: xarray.Dataset = None
    drainage_units_3_gdf: gpd.GeoDataFrame = None

    edges: gpd.GeoDataFrame = None
    nodes: gpd.GeoDataFrame = None
    
    folium_map: folium.Map = None
    folium_html_path: str = None


    def read_ghg(self, ghg_file_name: str):
        """Read GHG file with different name then GHG

        Read GHG file with different name then GHG

        Parameters
        ----------
        ghg_file_name : str
            Name of GHG netcdf file ('GHG.nc')

        Returns
        -------
        GHG xarray data array
            GHG DataArray
        """
        self.ghg_file_name = ghg_file_name
        self.ghg = rioxarray.open_rasterio(Path(self.path, self.dir_basisdata, ghg_file_name))
        self.ghg.name = "GHG_2000-2010_L1"
        return self.ghg

<<<<<<< HEAD
    
    def preprocess_ghg(self, resolution=2.0, depth_waterways=1.0, buffer_waterways=2.5, smooth_distance=25.0):
        # resample to new resolution (m)
        logging.info("   x preprocessing GHG data")
        logging.info("     - resampling data to new resolution")
        
        old_resolution, _ = get_resolution_2d_array(self.ghg)
=======

    def preprocess_ghg(self, resolution=2.0, depth_waterways=1.0, buffer_waterways=None, smooth_distance=25.0):
        # resample to new resolution (m)
        logging.info("   x preprocessing GHG data")
        logging.info("     - resampling data to new resolution")

        self.new_resolution = resolution
        if buffer_waterways is None:
            buffer_waterways = 1.5 * resolution

        old_resolution = 25.0
>>>>>>> 98dd415c
        upscale_factor = old_resolution / resolution
        new_width = int(np.ceil(self.ghg.rio.width * upscale_factor))
        new_height = int(np.ceil(self.ghg.rio.height * upscale_factor))

        ghg_processed = self.ghg.rio.reproject(
            self.ghg.rio.crs,
            shape=(new_height, new_width),
            resampling=Resampling.bilinear,
        )

        # add depth at location hydroobjects and other waterways (m)
        logging.info("     - add depth at waterways")
        self.all_waterways_0 = pd.concat([
            self.edges[["code", "geometry"]],
            self.overige_watergangen_processed_4[["code", "geometry"]]
        ]).reset_index(drop=True)
        
        self.all_waterways_0["depth_waterways"] = depth_waterways
        self.all_waterways_0["drainage_unit_id"] = self.all_waterways_0.index
        self.all_waterways_0["color_id"] = np.random.shuffle(np.arange(len(self.all_waterways_0)))
        self.all_waterways_0_buffer = self.all_waterways_0.copy()
        self.all_waterways_0_buffer.geometry = self.all_waterways_0.geometry.buffer(buffer_waterways, cap_style="flat")
        
        ghg_waterways = make_geocube(
            vector_data=self.all_waterways_0_buffer,
            measurements=["depth_waterways"],
            like=ghg_processed,
        )["depth_waterways"].fillna(0.0)

        logging.info("     - calculate distance to waterways to add depth")
        ghg_waterways_distance = distance_transform_edt(
            ghg_waterways==0.0, 
            sampling=2.0,
        )
        ghg_waterways_distance = xarray.DataArray(
            ghg_waterways_distance, 
            dims=ghg_waterways.dims, 
            coords=ghg_waterways.coords
        )
        ghg_waterways = depth_waterways * 0.5**(ghg_waterways_distance / smooth_distance)
        ghg_waterways.data[ghg_waterways.data<0.001] = 0.0

        ghg_processed.data = ghg_processed.data - ghg_waterways.data
        ghg_processed.data[ghg_processed.data<-900.0] = -999.99

        self.ghg_processed = ghg_processed.copy()
        if self.write_results:
            self.all_waterways_0.to_file(
                Path(self.dir_results, "all_waterways_0.gpkg"), 
                layer="all_waterways_0"
            )
            self.all_waterways_0_buffer.to_file(
                Path(self.dir_results, "all_waterways_0_buffer.gpkg"), 
                layer="all_waterways_0_buffer"
            )
            self.ghg_processed.rio.to_raster(
                Path(self.dir_results, "ghg_processed.nc"),
                dtype="float32",
                zlib=True,
                compress=9,
            )

        return self.ghg_processed


    def generate_drainage_units(self, iterations=2000, iteration_group=100, method="d8"):
        logging.info("   x generate drainage units for each waterway")
        # create raster with unique id of each waterway
        logging.info("     - give each waterway an unique id")
        if self.all_waterways_0_buffer is None or self.ghg_processed is None:
            raise ValueError("   x run preprocess_ghg to preprocess the data")

        all_waterways_0 = self.all_waterways_0.copy()
        all_waterways_0["geometry"] = all_waterways_0["geometry"].buffer(get_resolution_2d_array(self.ghg_processed)[0])
        self.drainage_units_0 = make_geocube(
<<<<<<< HEAD
            vector_data=all_waterways_0,
=======
            vector_data=self.all_waterways_0_buffer,
>>>>>>> 98dd415c
            measurements=["drainage_unit_id"],
            like=self.ghg_processed,
        )["drainage_unit_id"].fillna(-1)
        self.drainage_units_0.name = "drainage_units_0"

        if self.write_results:
            netcdf_file_path = Path(self.dir_results, "drainage_units_0.nc")
            encoding = {
                'drainage_units_0': {
                    'dtype': 'float32',
                    'zlib': True,
                    'complevel': 9,
                },
            }
            self.drainage_units_0.to_netcdf(
                netcdf_file_path, 
                encoding=encoding
            )

<<<<<<< HEAD
        if method == "d8":
            iterations_d8 = iterations
        else:
            iterations_d8 = 2
        # create pyflwdir object
        logging.info("     - create pyflwdir object to calculate downstream direction")
        flw = pyflwdir.from_dem(
            data=self.ghg_processed.data[0],
            nodata=self.ghg_processed._FillValue,
            transform=self.ghg_processed.rio.transform(),
            latlon=False,
        )

        # get upstream values
        def get_upstream_values_d8(
            flw_mask: np.ndarray, 
            flw_idxs_ds: np.ndarray, 
            drainage_units_flat: np.ndarray, 
            iterations: int,
            iteration_start: int
        ):
            for i in range(iterations):
                time_start = time.time()
                upstream_values = drainage_units_flat.copy()
                upstream_values[flw_mask] = upstream_values[flw_idxs_ds[flw_mask]]
                
                new_filled_cells = (drainage_units_flat == -1.0) & (upstream_values != -1.0)
                drainage_units_flat = np.where(new_filled_cells, upstream_values, drainage_units_flat)

                number_new_filled_cells = new_filled_cells.sum()

                if number_new_filled_cells == 0:
                    print("     * break at iteration: ", i + iteration_start)
                    break
                print1 = f"  * iteration: {i + iteration_start}"
                print2 = f" | number new cells: {number_new_filled_cells}"
                print3 = f"({round(time.time()-time_start, 2)} seconds)"
                print(print1 + print2 + print3, end="\r")
            return drainage_units_flat, number_new_filled_cells
        
        logging.info(f"     - get upstream area of each waterway: {iterations} iterations")
        drainage_units_flat_new = flw._check_data(self.drainage_units_0.data, "data")

        time_start_groups = time.time()
        for i in range(0, iterations_d8, iteration_group):
            time_start_group = time.time()
            drainage_units_flat_new, number_new_filled_cells = get_upstream_values_d8(
                flw_mask=flw.mask, 
                flw_idxs_ds=flw.idxs_ds, 
                drainage_units_flat=drainage_units_flat_new, 
                iterations=min(iterations_d8-i, iteration_group),
                iteration_start=i
            )
            print("")
            print(f"iteration ({i+iteration_group}/{iterations}): {round(time.time()-time_start_group, 2)}s/{round(time.time()-time_start_groups, 2)}s")
            if number_new_filled_cells == 0:
                break

        if method == "d-infinity":
            # create dinf object
            logging.info("     - create d-infinity object to calculate downstream direction")

            # use fill depressions from pyflwdir
            ghg_processed = self.ghg_processed.copy()
            ghg_processed.data[0] = pyflwdir.fill_depressions(
                self.ghg_processed.data[0],
                nodata=self.ghg_processed._FillValue,
            )[0]
            ghg_processed.data[ghg_processed.data<-10.0] = np.nan
            self.ghg_processed = ghg_processed.copy()

            def define_flowdirection_raster(raster):
                list_dxdy_factorxfactory = [
                    [1, 1, 1/2**0.5, -1/2**0.5],
                    [0, 1, 0.0, -1.0],
                    [-1, 1, -1/2**0.5, -1/2**0.5],
                    [-1, 0, -1.0, 0.0],
                    [-1, -1, -1/2**0.5, 1/2**0.5],
                    [0, -1, 0.0, 1.0],
                    [1, -1, 1/2**0.5, 1/2**0.5],
                    [1, 0, 1.0, 0.0],
                ]

                flow = raster.copy()
                flow.data[flow.data<-10.0] = np.nan
                flow_x = None
                flow_y = None

                for [dx, dy, factorx, factory] in list_dxdy_factorxfactory:
                    dflow = flow.shift(x=dx, y=dy)
                    if flow_x is None:
                        flow_x = dflow * factorx
                    else:
                        flow_x += dflow * factorx
                    if flow_y is None:
                        flow_y = dflow * factory
                    else:
                        flow_y += dflow * factory

                flow_direction = flow.copy()
                flow_direction.data = np.arctan2(flow_x.data, flow_y.data) * 180 / np.pi
                flow_direction.data = flow_direction.data % 360
                return flow_direction, flow_x, flow_y            

            def find_flow_direction_indices(flow_direction, level=1):
                if level == 1:
                    min_angles = [360.0 / 8.0 * (-1.5 + float(i)) for i in range(8)]
                    max_angles = [360.0 / 8.0 * (-0.5 + float(i)) for i in range(8)]
                    dxs = [-1, 0, 1, 1, 1, 0, -1, -1]
                    dys = [-1, -1, -1, 0, 1, 1, 1, 0]
                    d_infinities = [int(i)+1 for i in range(8)]
                elif level == 2:
                    min_angles = [360.0 / 16.0 * (-2.5 + float(i)) for i in range(16)]
                    max_angles = [360.0 / 16.0 * (-1.5 + float(i)) for i in range(16)]
                    dxs = [-2, -1, 0, 1, 2, 2, 2, 2, 2, 1, 0, -1, -2, -2, -2, -2]
                    dys = [-2, -2, -2, -2, -2, -1, 0, 1, 2, 2, 2, 2, 2, 1, 0, -1]
                    d_infinities = [int(i)+1 for i in range(16)]
                else:
                    raise ValueError(f"   x level {level} not implemented")

                dindices = [dy*len(flow_direction.x) + dx for dx, dy in zip(dxs, dys)]

                flow_direction_dinf = flow_direction.copy()
                flow_direction_ind = flow_direction.copy()

                for min_angle, max_angle, dindex, dinf in zip(min_angles, max_angles, dindices, d_infinities):
                    mask = (flow_direction.data >= min_angle) & (flow_direction.data < max_angle)
                    flow_direction_ind.data[mask] = dindex
                    flow_direction_dinf.data[mask] = dinf
                
                return flow_direction_dinf, flow_direction_ind
            
            # get upstream values
            def get_upstream_values_d_infinity(
                flw_mask: np.ndarray, 
                flw_idxs_ds: np.ndarray, 
                drainage_units_flat: np.ndarray, 
                iterations: int,
                iteration_start: int
            ):
                for i in range(iterations):
                    time_start = time.time()
                    upstream_values = drainage_units_flat.copy()
                    upstream_values[flw_mask] = upstream_values[flw_idxs_ds[flw_mask]]
                    
                    new_filled_cells = (drainage_units_flat == -1.0) & (upstream_values != -1.0)
                    drainage_units_flat = np.where(new_filled_cells, upstream_values, drainage_units_flat)

                    number_new_filled_cells = new_filled_cells.sum()

                return drainage_units_flat, number_new_filled_cells

            flow_direction, _, _ = define_flowdirection_raster(ghg_processed)
            self.flow_direction = flow_direction.copy()

            flow_direction.data[flow_direction > 360 - 360.0 / 8.0 * 1.5] = \
                flow_direction.data[flow_direction > 360 - 360.0 / 8.0 * 1.5] - 360.0
            flow_direction_d8, flow_direction_d8_ind = find_flow_direction_indices(flow_direction, level=1)
            flow_direction.data[flow_direction > 360 - 360.0 / 16.0 * 2.5] = \
                flow_direction.data[flow_direction > 360 - 360.0 / 16.0 * 2.5] - 360.0
            flow_direction_d16, flow_direction_d16_ind = find_flow_direction_indices(flow_direction, level=2)
            
            # import matplotlib.pyplot as plt
            # fig, axs = plt.subplots(1, 2, figsize=(20, 10))
            # flow_direction_d8.plot(ax=axs[0])
            # flow_direction_d8_ind.plot(ax=axs[1])
            # plt.show()

            drainage_units_flat_d8_index = np.arange(drainage_units_flat_new.size) + flow_direction_d8_ind.data.ravel()
            drainage_units_flat_d8_index[np.isnan(drainage_units_flat_d8_index)] = -1.0
            drainage_units_flat_d8_index = drainage_units_flat_d8_index.astype(int)
            # self.flow_direction_d8 = flow_direction_d8.copy()
            self.flow_direction_d8_ind = flow_direction_d8_ind.copy()

            drainage_units_flat_d16_index = np.arange(drainage_units_flat_new.size) + flow_direction_d16_ind.data.ravel()
            drainage_units_flat_d16_index[np.isnan(drainage_units_flat_d16_index)] = -1.0
            drainage_units_flat_d16_index = drainage_units_flat_d16_index.astype(int)
            # self.flow_direction_d16 = flow_direction_d16.copy()
            self.flow_direction_d16_ind = flow_direction_d16_ind.copy()
            
            time_start_groups = time.time()
            for i in range(0, iterations, iteration_group):
                time_start_group = time.time()
                
                for j in range(iteration_group):
                    drainage_units_flat_new, number_new_filled_cells = get_upstream_values_d_infinity(
                        flw_mask=(self.ghg_processed.data[0] > -1000000.0).ravel(), 
                        flw_idxs_ds=drainage_units_flat_d8_index, 
                        drainage_units_flat=drainage_units_flat_new, 
                        iterations=1,
                        iteration_start=0
                    )

                    drainage_units_flat_new, number_new_filled_cells = get_upstream_values_d_infinity(
                        flw_mask=(self.ghg_processed.data[0] > -1000000.0).ravel(), 
                        flw_idxs_ds=drainage_units_flat_d16_index, 
                        drainage_units_flat=drainage_units_flat_new, 
                        iterations=1,
                        iteration_start=0
                    )
                    if number_new_filled_cells == 0:
                        print("     * break at iteration: ", i + j)
                        break
                    print1 = f"  * iteration: {i + j}"
                    print2 = f" | number new cells: {number_new_filled_cells}"
                    print3 = f"({round(time.time()-time_start_group, 2)} seconds)"
                    print(print1 + print2 + print3, end="\r")
                print("")
                print(f"iteration ({i+iteration_group}/{iterations}): {round(time.time()-time_start_group, 2)}s/{round(time.time()-time_start_groups, 2)}s")
                if number_new_filled_cells == 0:
                    break

        self.drainage_units_0.data = drainage_units_flat_new.reshape(
            self.drainage_units_0.data.shape
        )
        self.drainage_units_0.data = self.drainage_units_0.data
        self.drainage_units_0.name = "drainage_units_0"
=======
        # PYFLWDIR
        if self.method == "pyflwdir":
            self.drainage_units_0, self.flw_pyflwdir = run_pyflwdir(
                dem=self.ghg_processed,
                waterways=self.drainage_units_0,
                iterations=iterations,
                iteration_group=iteration_group,
            )
        elif self.method == "pcraster":
            raise ValueError("method pcraster not yet installed")
        else:
            raise ValueError("method wrong")
>>>>>>> 98dd415c

        if self.write_results:
            netcdf_file_path = Path(self.dir_results, "drainage_units_0.nc")
            encoding = {
                'drainage_units_0': {
                    'dtype': 'float32',
                    'zlib': True,
                    'complevel': 9,
                },
            }
            self.drainage_units_0.to_netcdf(
                netcdf_file_path, 
                encoding=encoding
            )
        return self.drainage_units_0


    def aggregate_drainage_units(self):
        self.drainage_units_0_gdf = None
        self.drainage_units_1 = None
        self.drainage_units_1_gdf = None
        self.drainage_units_2 = None
        self.drainage_units_2_gdf = None

        logging.info(f"     - polygonize rasters to polygons")
<<<<<<< HEAD
        gdf = imod.prepare.polygonize(self.drainage_units_0)
=======
        if self.drainage_units_0.dims == ("y", "x"):
            gdf = imod.prepare.polygonize(self.drainage_units_0)
        else:
            gdf = imod.prepare.polygonize(self.drainage_units_0[0])
>>>>>>> 98dd415c
        gdf = gdf.rename(columns={"value": "drainage_unit_id"})
        gdf["drainage_unit_id"] = gdf["drainage_unit_id"].astype(int)
        gdf = gdf.dissolve(by="drainage_unit_id", aggfunc="first").reset_index()
        # gdf = gdf[gdf["drainage_unit_id"] >= 0]
        gdf = gdf.set_crs(self.hydroobjecten.crs)
        random_color_id = np.random.randint(0, 25, size=len(gdf))
        gdf["color_id"] = random_color_id

        gdf["drainage_unit_area"] = gdf["geometry"].area
        gdf = gdf.explode().reset_index(drop=True)
        gdf["part_count"] = gdf[["drainage_unit_id"]].groupby("drainage_unit_id").transform("count").reset_index()
        gdf = gdf[gdf["drainage_unit_id"] > -1]

        # area_lim = self.new_resolution * self.new_resolution * 1.5
        # gdf = gdf.loc[(gdf.geometry.area>=area_lim) | (gdf.part_count<2)]
        # gdf.geometry = remove_holes_from_polygons(gdf.geometry, min_area=area_lim)
        gdf = gdf.dissolve(by="drainage_unit_id").reset_index()

        self.drainage_units_0_gdf = gdf.copy()
        if self.write_results:
            self.drainage_units_0_gdf.to_file(Path(self.dir_results, "drainage_units_0_gdf_clean.gpkg"))

        logging.info("   x aggregation/lumping of drainage units: aggregate 'overige watergangen'")
        logging.info("     - define new drainage_unit_ids for all 'overige watergangen'")

        self.edges["downstream_edges"] = self.edges["code"]
        all_waterways_1 = self.all_waterways_0.merge(
            pd.concat([
                self.edges[["code", "downstream_edges", "order_code"]], 
                self.overige_watergangen_processed_4[["code", "downstream_edges", "downstream_order_code"]]
            ]),
            how="left",
            on="code"
        )

        all_waterways_1["order_code"] = all_waterways_1["order_code"].fillna(all_waterways_1["downstream_order_code"])
        all_waterways_1 = all_waterways_1[all_waterways_1["downstream_edges"] != ''].copy()
        all_waterways_1 = all_waterways_1[all_waterways_1["order_code"] != ''].copy()
        self.all_waterways_1 = all_waterways_1.copy()

        if self.write_results and self.all_waterways_1 is not None:
            self.all_waterways_1.to_file(
                Path(self.dir_results, "all_waterways_1.gpkg"), 
                layer="all_waterways_1"
            )
        
        logging.info(f"     - aggregate sub drainage units: replace {len(all_waterways_1)} drainage_unit_ids")
        drainage_units_0_gdf = gpd.sjoin(
            self.drainage_units_0_gdf,
            self.all_waterways_1.drop(columns=["color_id", "drainage_unit_id"]),
            how="inner",
            predicate="intersects"
        )
        drainage_units_0_gdf = drainage_units_0_gdf.merge(
            self.all_waterways_1[["geometry", "downstream_edges"]].rename(columns={"geometry": "waterway_geometry"}), 
            how="left", 
            on="downstream_edges", 
        )
        drainage_units_0_gdf['overlap_length'] = (
            drainage_units_0_gdf
            .geometry
            .intersection(
                drainage_units_0_gdf.waterway_geometry
            ).length
        )
        drainage_units_0_gdf = drainage_units_0_gdf.loc[
            drainage_units_0_gdf.groupby('drainage_unit_id')['overlap_length'].idxmax()
        ]
        self.drainage_units_0_gdf = (
            drainage_units_0_gdf
            .reset_index(drop=True)
            .drop(columns=["index_right", "waterway_geometry", "overlap_length"])
        )
        self.drainage_units_0_gdf["downstream_order_code"] = self.drainage_units_0_gdf["downstream_order_code"].fillna("")
        self.drainage_units_0_gdf = self.drainage_units_0_gdf.sort_values("downstream_order_code", ascending=True)
        self.drainage_units_1_gdf = (
            self.drainage_units_0_gdf
            .dissolve(by="downstream_edges")
            .drop(columns="downstream_order_code")
            .reset_index()
        )
        random_color_id = np.random.randint(0, 25, size=len(self.drainage_units_1_gdf))
        self.drainage_units_1_gdf["color_id"] = random_color_id

        self.drainage_units_2_gdf = self.drainage_units_1_gdf.dissolve(by="order_code").reset_index()
        random_color_id = np.random.randint(0, 25, size=len(self.drainage_units_2_gdf))
        self.drainage_units_2_gdf["color_id"] = random_color_id
        self.drainage_units_2_gdf["order_code_no"] = self.drainage_units_2_gdf.order_code.str[:6]

        self.drainage_units_3_gdf = self.drainage_units_2_gdf.dissolve("order_code_no").reset_index()
        random_color_id = np.random.randint(0, 25, size=len(self.drainage_units_3_gdf))
        self.drainage_units_3_gdf["color_id"] = random_color_id

        # rasterize gdfs
        def dataarray_from_gdf(raster, gdf, raster_name):
            raster.data = imod.prepare.rasterize(
                gdf.reset_index(drop=True), 
                column="color_id",
                like=raster
            )
            raster.name = raster_name
            raster = raster.fillna(-1)
            raster.attrs["_FillValue"] = -1
            return raster
        
        self.drainage_units_0 = dataarray_from_gdf(
            self.drainage_units_0, 
            self.drainage_units_0_gdf, 
            "drainage_units_0"
        )
        self.drainage_units_1 = self.drainage_units_0.copy()
        self.drainage_units_1 = dataarray_from_gdf(
            self.drainage_units_1, 
            self.drainage_units_1_gdf, 
            "drainage_units_1"
        )
        self.drainage_units_2 = self.drainage_units_0.copy()
        self.drainage_units_2 = dataarray_from_gdf(
            self.drainage_units_2, 
            self.drainage_units_2_gdf, 
            "drainage_units_2"
        )

        self.drainage_units_3 = self.drainage_units_0.copy()
        self.drainage_units_3 = dataarray_from_gdf(
            self.drainage_units_3, 
            self.drainage_units_3_gdf, 
            "drainage_units_3"
        )

        if self.write_results:
            self.drainage_units_0_gdf.to_file(Path(self.dir_results, "drainage_units_0_gdf.gpkg"))
            self.drainage_units_1_gdf.to_file(Path(self.dir_results, "drainage_units_1_gdf.gpkg"))
            self.drainage_units_2_gdf.to_file(Path(self.dir_results, "drainage_units_2_gdf.gpkg"))
            self.drainage_units_3_gdf.to_file(Path(self.dir_results, "drainage_units_3_gdf.gpkg"))

            for raster_name, raster in zip(
                ["drainage_units_1", "drainage_units_2", "drainage_units_3"],
                [self.drainage_units_1, self.drainage_units_2, self.drainage_units_3]
            ):
                netcdf_file_path = Path(self.dir_results, f"{raster_name}.nc")
                encoding = {
                    raster_name: {
                        'dtype': 'float32',
                        'zlib': True,
                        'complevel': 9,
                    },
                }
                raster.to_netcdf(
                    netcdf_file_path, 
                    encoding=encoding
                )
        return self.drainage_units_2_gdf


    def generate_folium_map(
        self,
        base_map="Light Mode",
        html_file_name=None,
        open_html=False,
        order_labels=False,
        zmin=None,
        zmax=None,
        dx=0.0,
        dy=0.0,
    ):
        # Make figure
        m = folium.Map(
            location=[
                self.hydroobjecten.geometry.centroid.to_crs(4326).y.mean(),
                self.hydroobjecten.geometry.centroid.to_crs(4326).x.mean(),
            ],
            zoom_start=12,
            tiles=None,
        )

        if self.outflow_nodes is not None:
            fg = folium.FeatureGroup(
                name=f"Uitstroompunten in RWS-wateren", 
                control=True,
                z_index=0
            ).add_to(m)

            folium.GeoJson(
                self.outflow_nodes[self.outflow_nodes["order_no"] == 2],
                name="Uitstroompunten RWS-wateren",
                marker=folium.Circle(
                    radius=25, fill_color="red", fill_opacity=0.4, color="red", weight=3
                ),
                highlight_function=lambda x: {"fillOpacity": 0.8},
                zoom_on_click=True,
            ).add_to(fg)

            add_labels_to_points_lines_polygons(
                gdf=self.outflow_nodes[self.outflow_nodes["order_no"] == 2],
                column="order_code",
                label_fontsize=8,
                fg=fg,
            )

        folium.GeoJson(
            self.hydroobjecten.geometry,
            name="AB-Watergangen",
            color="blue",
            weight=4,
            zoom_on_click=True,
            show=True,
            z_index=2,
        ).add_to(m)

        if "order_no" in self.edges.columns:
            edges = self.edges[self.edges["order_no"] > 1][
                ["code", "order_no", "order_code", "geometry"]
            ].sort_values("order_no", ascending=False)

            add_categorized_lines_to_map(
                m=m,
                lines_gdf=edges,
                layer_name="A/B Watergangen: orde-nummers",
                control=True,
                show=False,
                lines=True,
                line_color_column="order_no",
                line_color_cmap="hsv_r",
                label=False,
                line_weight=5,
                z_index=1,
            )

            if order_labels and "order_code" in self.edges.columns:
                fg = folium.FeatureGroup(
                    name=f"A/B Watergangen: orde-code (labels)",
                    control=True,
                    show=False,
                ).add_to(m)

                add_labels_to_points_lines_polygons(
                    gdf=self.edges[self.edges["order_no"] > 1][
                        ["code", "order_code", "geometry"]
                    ],
                    column="order_code",
                    label_fontsize=8,
                    label_decimals=0,
                    fg=fg,
                )

        if self.overige_watergangen is not None:
            folium.GeoJson(
                self.overige_watergangen.geometry,
                name="C-Watergangen - Zonder duikers",
                color="#0287c3",
                weight=2,
                z_index=0,
                show=False,
            ).add_to(m)

        if self.potential_culverts_5 is not None:
            folium.GeoJson(
                self.potential_culverts_5.geometry,
                name="C-Watergangen - Gevonden Duikers",
                color="red",
                weight=3,
                z_index=1,
                show=False,
            ).add_to(m)

        if self.overige_watergangen_processed_4 is not None:
            add_categorized_lines_to_map(
                m=m,
                lines_gdf=self.overige_watergangen_processed_4[
                    ["outflow_node", "geometry"]
                ],
                layer_name=f"C-Watergangen - gegroepeerd",
                control=True,
                lines=True,
                line_color_column="outflow_node",
                line_color_cmap=None,
                show=True,
                z_index=3,
            )

        if self.ghg is not None:
            add_graduated_raster_to_map(
                m=m,
                raster=self.ghg_processed,
                layer_name="GHG",
                unit="m NAP",
                control=True,
                vmin=self.ghg.STATISTICS_MINIMUM if zmin is None else zmin,
                vmax=self.ghg.STATISTICS_MAXIMUM if zmax is None else zmax,
                legend=False,
                opacity=0.75,
                show=False,
                cmap='Spectral_r',
                dx=dx,
                dy=dy,
            )

        if self.drainage_units_0 is not None:
            drainage_units_0 = self.drainage_units_0.where(self.drainage_units_0 > -1.0)
            drainage_units_0 = drainage_units_0.rio.write_crs(self.crs)
            add_graduated_raster_to_map(
                m=m,
                raster=drainage_units_0,
                layer_name="Afwateringseenheden (A/B/C watergangen)",
                unit="unique id",
                control=True,
                vmin=0,
                vmax=int(self.drainage_units_0.data.max()),
                legend=False,
                opacity=1.0,
                show=True,
                dx=dx,
                dy=dy,
            )

        if self.drainage_units_1 is not None:
            drainage_units_1 = self.drainage_units_1.where(self.drainage_units_1 > -1.0)
            drainage_units_1 = drainage_units_1.rio.write_crs(self.crs)
            add_graduated_raster_to_map(
                m=m,
                raster=drainage_units_1,
                layer_name="Afwateringseenheden (A/B watergangen)",
                unit="unique id",
                control=True,
                vmin=0,
                vmax=int(self.drainage_units_1.data.max()),
                legend=False,
                opacity=1.0,
                show=False,
                dx=dx,
                dy=dy,
            )
        
        if self.drainage_units_2 is not None:
            drainage_units_2 = self.drainage_units_2.where(self.drainage_units_2 > -1.0)
            drainage_units_2 = drainage_units_2.rio.write_crs(self.crs)
            add_graduated_raster_to_map(
                m=m,
                raster=drainage_units_2,
                layer_name="Afwateringseenheden (orde-code)",
                unit="unique id",
                control=True,
                vmin=0,
                vmax=int(self.drainage_units_2.data.max()),
                legend=False,
                opacity=1.0,
                show=False,
                dx=dx,
                dy=dy,
            )

        if self.drainage_units_3 is not None:
            drainage_units_3 = self.drainage_units_3.where(self.drainage_units_3 > -1.0)
            drainage_units_3 = drainage_units_3.rio.write_crs(self.crs)
            add_graduated_raster_to_map(
                m=m,
                raster=drainage_units_3,
                layer_name="Afwateringseenheden (stroomgebied)",
                unit="unique id",
                control=True,
                vmin=0,
                vmax=int(self.drainage_units_3.data.max()),
                legend=False,
                opacity=1.0,
                show=False,
                dx=dx,
                dy=dy,
            )

        m = add_basemaps_to_folium_map(m=m, base_map=base_map)
        folium.LayerControl(collapsed=False).add_to(m)
        m.add_child(folium.plugins.MeasureControl())

        self.folium_map = m
        if html_file_name is None:
            html_file_name = self.name + "_drainage_units"

        self.folium_html_path = Path(self.path, f"{html_file_name}.html")
        m.save(self.folium_html_path)

        logging.info(f"   x html file saved: {html_file_name}.html")

        if open_html:
            webbrowser.open(Path(self.path, f"{html_file_name}.html"))
        return m
<|MERGE_RESOLUTION|>--- conflicted
+++ resolved
@@ -18,6 +18,7 @@
 from tqdm import tqdm
 
 from ..generator_basis import GeneratorBasis
+import pyflwdir
 from ..utils.pyflwdir import run_pyflwdir
 from ..utils.folium_utils import (
     add_basemaps_to_folium_map,
@@ -25,6 +26,14 @@
     add_graduated_raster_to_map,
     add_labels_to_points_lines_polygons,
 )
+
+
+def change_flow_direction_d8_to_d16(dir_d8):
+    """Change flow direction from D8 to D16."""
+    dir_d16 = dir_d8.copy()
+    for i, j in zip([1, 2, 4, 8, 16, 32, 64, 128], [7, 9, 11, 13, 15, 1, 3, 5]):
+        dir_d16.data[dir_d8 == i] = j
+    return dir_d16
 
 
 def get_resolution_2d_array(dataarray, x: str = 'x', y: str = 'y', decimals=2):
@@ -72,6 +81,8 @@
 
     ghg_file_name: str = None
     ghg: xarray.Dataset = None
+    ghg_filled: xarray.Dataset = None
+    ghg_fills: xarray.Dataset = None
 
     new_resolution: float = 5.0*5.0
 
@@ -83,18 +94,19 @@
     ghg_waterways_distance: xarray.Dataset = None
 
     ghg_processed: xarray.Dataset = None
-
-<<<<<<< HEAD
+    ghg_processed_adapt: xarray.Dataset = None
+
     flw: pyflwdir.FlwdirRaster = None
 
     flow_direction: xarray.Dataset = None
     flow_direction_d8: xarray.Dataset = None
+    flow_direction_d8_ind: xarray.Dataset = None
+    flow_direction_d8_fills: xarray.Dataset = None
     flow_direction_d16: xarray.Dataset = None
-    flow_direction_d8_ind: xarray.Dataset = None
     flow_direction_d16_ind: xarray.Dataset = None
-=======
-    flw_pyflwdir: pyflwdir.FlwdirRaster = None
->>>>>>> 98dd415c
+    flow_direction_d16_fills: xarray.Dataset = None
+    
+    drainage_units_clean: gpd.GeoDataFrame = None
     
     drainage_units_0: xarray.Dataset = None
     drainage_units_0_gdf: gpd.GeoDataFrame = None
@@ -113,37 +125,14 @@
 
 
     def read_ghg(self, ghg_file_name: str):
-        """Read GHG file with different name then GHG
-
-        Read GHG file with different name then GHG
-
-        Parameters
-        ----------
-        ghg_file_name : str
-            Name of GHG netcdf file ('GHG.nc')
-
-        Returns
-        -------
-        GHG xarray data array
-            GHG DataArray
-        """
+        logging.info("   x read topographical data as input")
         self.ghg_file_name = ghg_file_name
         self.ghg = rioxarray.open_rasterio(Path(self.path, self.dir_basisdata, ghg_file_name))
-        self.ghg.name = "GHG_2000-2010_L1"
+        self.ghg.name = "ghg"
         return self.ghg
-
-<<<<<<< HEAD
     
-    def preprocess_ghg(self, resolution=2.0, depth_waterways=1.0, buffer_waterways=2.5, smooth_distance=25.0):
-        # resample to new resolution (m)
-        logging.info("   x preprocessing GHG data")
-        logging.info("     - resampling data to new resolution")
-        
-        old_resolution, _ = get_resolution_2d_array(self.ghg)
-=======
 
     def preprocess_ghg(self, resolution=2.0, depth_waterways=1.0, buffer_waterways=None, smooth_distance=25.0):
-        # resample to new resolution (m)
         logging.info("   x preprocessing GHG data")
         logging.info("     - resampling data to new resolution")
 
@@ -152,16 +141,33 @@
             buffer_waterways = 1.5 * resolution
 
         old_resolution = 25.0
->>>>>>> 98dd415c
         upscale_factor = old_resolution / resolution
         new_width = int(np.ceil(self.ghg.rio.width * upscale_factor))
         new_height = int(np.ceil(self.ghg.rio.height * upscale_factor))
 
-        ghg_processed = self.ghg.rio.reproject(
+        self.ghg_processed = self.ghg.rio.reproject(
             self.ghg.rio.crs,
             shape=(new_height, new_width),
             resampling=Resampling.bilinear,
         )
+        self.ghg_processed.name = "ghg_processed"
+
+        logging.info("     - fill holes")
+        self.ghg_filled = self.ghg_processed.copy()
+        self.flow_direction_d8 = self.ghg_processed.copy()
+        self.flow_direction_d8.name = "flow_direction_d8"
+        self.flow_direction_d8 = self.flow_direction_d8.astype(np.int32)
+
+        # use pyflwdir to fill depressions in the GHG data and get D8-direction
+        self.ghg_filled.data[0], self.flow_direction_d8.data[0] = pyflwdir.fill_depressions(
+            self.ghg_filled.data[0],
+            nodata=self.ghg_filled._FillValue,
+        )
+        # find out where holes are filled
+        self.ghg_fills = self.ghg_filled - self.ghg
+        # get D8-direction and corresponding D16-direction
+        self.flow_direction_d8_fills = self.flow_direction_d8.where(self.ghg_fills>0.001).fillna(-1).astype(np.int32)
+        self.flow_direction_d16_fills = change_flow_direction_d8_to_d16(self.flow_direction_d8_fills)
 
         # add depth at location hydroobjects and other waterways (m)
         logging.info("     - add depth at waterways")
@@ -170,6 +176,7 @@
             self.overige_watergangen_processed_4[["code", "geometry"]]
         ]).reset_index(drop=True)
         
+        logging.info("     - give each waterway an unique id")
         self.all_waterways_0["depth_waterways"] = depth_waterways
         self.all_waterways_0["drainage_unit_id"] = self.all_waterways_0.index
         self.all_waterways_0["color_id"] = np.random.shuffle(np.arange(len(self.all_waterways_0)))
@@ -179,7 +186,7 @@
         ghg_waterways = make_geocube(
             vector_data=self.all_waterways_0_buffer,
             measurements=["depth_waterways"],
-            like=ghg_processed,
+            like=self.ghg_processed,
         )["depth_waterways"].fillna(0.0)
 
         logging.info("     - calculate distance to waterways to add depth")
@@ -195,308 +202,74 @@
         ghg_waterways = depth_waterways * 0.5**(ghg_waterways_distance / smooth_distance)
         ghg_waterways.data[ghg_waterways.data<0.001] = 0.0
 
-        ghg_processed.data = ghg_processed.data - ghg_waterways.data
-        ghg_processed.data[ghg_processed.data<-900.0] = -999.99
-
-        self.ghg_processed = ghg_processed.copy()
+        self.ghg_processed.data = self.ghg_processed.data - ghg_waterways.data
+        self.ghg_processed.data[self.ghg_processed.data<-900.0] = -999.99
+
         if self.write_results:
-            self.all_waterways_0.to_file(
-                Path(self.dir_results, "all_waterways_0.gpkg"), 
-                layer="all_waterways_0"
-            )
-            self.all_waterways_0_buffer.to_file(
-                Path(self.dir_results, "all_waterways_0_buffer.gpkg"), 
-                layer="all_waterways_0_buffer"
-            )
-            self.ghg_processed.rio.to_raster(
-                Path(self.dir_results, "ghg_processed.nc"),
-                dtype="float32",
-                zlib=True,
-                compress=9,
-            )
-
+            self.export_results_to_gpkg_or_nc(
+                list_layers=[
+                    "all_waterways_0", 
+                    "all_waterways_0_buffer", 
+                    "ghg_processed"
+                ]
+            )
         return self.ghg_processed
 
 
-    def generate_drainage_units(self, iterations=2000, iteration_group=100, method="d8"):
+    def generate_drainage_units(self, iterations=2000, iteration_group=100, flow_method="d8"):
         logging.info("   x generate drainage units for each waterway")
         # create raster with unique id of each waterway
         logging.info("     - give each waterway an unique id")
         if self.all_waterways_0_buffer is None or self.ghg_processed is None:
             raise ValueError("   x run preprocess_ghg to preprocess the data")
 
-        all_waterways_0 = self.all_waterways_0.copy()
-        all_waterways_0["geometry"] = all_waterways_0["geometry"].buffer(get_resolution_2d_array(self.ghg_processed)[0])
         self.drainage_units_0 = make_geocube(
-<<<<<<< HEAD
-            vector_data=all_waterways_0,
-=======
             vector_data=self.all_waterways_0_buffer,
->>>>>>> 98dd415c
             measurements=["drainage_unit_id"],
             like=self.ghg_processed,
         )["drainage_unit_id"].fillna(-1)
         self.drainage_units_0.name = "drainage_units_0"
-
+        self.drainage_units_0.attrs["_FillValue"] = -1
+        
         if self.write_results:
-            netcdf_file_path = Path(self.dir_results, "drainage_units_0.nc")
-            encoding = {
-                'drainage_units_0': {
-                    'dtype': 'float32',
-                    'zlib': True,
-                    'complevel': 9,
-                },
-            }
-            self.drainage_units_0.to_netcdf(
-                netcdf_file_path, 
-                encoding=encoding
-            )
-
-<<<<<<< HEAD
-        if method == "d8":
-            iterations_d8 = iterations
-        else:
-            iterations_d8 = 2
-        # create pyflwdir object
-        logging.info("     - create pyflwdir object to calculate downstream direction")
-        flw = pyflwdir.from_dem(
-            data=self.ghg_processed.data[0],
-            nodata=self.ghg_processed._FillValue,
-            transform=self.ghg_processed.rio.transform(),
-            latlon=False,
-        )
-
-        # get upstream values
-        def get_upstream_values_d8(
-            flw_mask: np.ndarray, 
-            flw_idxs_ds: np.ndarray, 
-            drainage_units_flat: np.ndarray, 
-            iterations: int,
-            iteration_start: int
-        ):
-            for i in range(iterations):
-                time_start = time.time()
-                upstream_values = drainage_units_flat.copy()
-                upstream_values[flw_mask] = upstream_values[flw_idxs_ds[flw_mask]]
-                
-                new_filled_cells = (drainage_units_flat == -1.0) & (upstream_values != -1.0)
-                drainage_units_flat = np.where(new_filled_cells, upstream_values, drainage_units_flat)
-
-                number_new_filled_cells = new_filled_cells.sum()
-
-                if number_new_filled_cells == 0:
-                    print("     * break at iteration: ", i + iteration_start)
-                    break
-                print1 = f"  * iteration: {i + iteration_start}"
-                print2 = f" | number new cells: {number_new_filled_cells}"
-                print3 = f"({round(time.time()-time_start, 2)} seconds)"
-                print(print1 + print2 + print3, end="\r")
-            return drainage_units_flat, number_new_filled_cells
-        
-        logging.info(f"     - get upstream area of each waterway: {iterations} iterations")
-        drainage_units_flat_new = flw._check_data(self.drainage_units_0.data, "data")
-
-        time_start_groups = time.time()
-        for i in range(0, iterations_d8, iteration_group):
-            time_start_group = time.time()
-            drainage_units_flat_new, number_new_filled_cells = get_upstream_values_d8(
-                flw_mask=flw.mask, 
-                flw_idxs_ds=flw.idxs_ds, 
-                drainage_units_flat=drainage_units_flat_new, 
-                iterations=min(iterations_d8-i, iteration_group),
-                iteration_start=i
-            )
-            print("")
-            print(f"iteration ({i+iteration_group}/{iterations}): {round(time.time()-time_start_group, 2)}s/{round(time.time()-time_start_groups, 2)}s")
-            if number_new_filled_cells == 0:
-                break
-
-        if method == "d-infinity":
-            # create dinf object
-            logging.info("     - create d-infinity object to calculate downstream direction")
-
-            # use fill depressions from pyflwdir
-            ghg_processed = self.ghg_processed.copy()
-            ghg_processed.data[0] = pyflwdir.fill_depressions(
-                self.ghg_processed.data[0],
-                nodata=self.ghg_processed._FillValue,
-            )[0]
-            ghg_processed.data[ghg_processed.data<-10.0] = np.nan
-            self.ghg_processed = ghg_processed.copy()
-
-            def define_flowdirection_raster(raster):
-                list_dxdy_factorxfactory = [
-                    [1, 1, 1/2**0.5, -1/2**0.5],
-                    [0, 1, 0.0, -1.0],
-                    [-1, 1, -1/2**0.5, -1/2**0.5],
-                    [-1, 0, -1.0, 0.0],
-                    [-1, -1, -1/2**0.5, 1/2**0.5],
-                    [0, -1, 0.0, 1.0],
-                    [1, -1, 1/2**0.5, 1/2**0.5],
-                    [1, 0, 1.0, 0.0],
+            self.export_results_to_gpkg_or_nc(
+                list_layers=[
+                    "drainage_units_0", 
                 ]
-
-                flow = raster.copy()
-                flow.data[flow.data<-10.0] = np.nan
-                flow_x = None
-                flow_y = None
-
-                for [dx, dy, factorx, factory] in list_dxdy_factorxfactory:
-                    dflow = flow.shift(x=dx, y=dy)
-                    if flow_x is None:
-                        flow_x = dflow * factorx
-                    else:
-                        flow_x += dflow * factorx
-                    if flow_y is None:
-                        flow_y = dflow * factory
-                    else:
-                        flow_y += dflow * factory
-
-                flow_direction = flow.copy()
-                flow_direction.data = np.arctan2(flow_x.data, flow_y.data) * 180 / np.pi
-                flow_direction.data = flow_direction.data % 360
-                return flow_direction, flow_x, flow_y            
-
-            def find_flow_direction_indices(flow_direction, level=1):
-                if level == 1:
-                    min_angles = [360.0 / 8.0 * (-1.5 + float(i)) for i in range(8)]
-                    max_angles = [360.0 / 8.0 * (-0.5 + float(i)) for i in range(8)]
-                    dxs = [-1, 0, 1, 1, 1, 0, -1, -1]
-                    dys = [-1, -1, -1, 0, 1, 1, 1, 0]
-                    d_infinities = [int(i)+1 for i in range(8)]
-                elif level == 2:
-                    min_angles = [360.0 / 16.0 * (-2.5 + float(i)) for i in range(16)]
-                    max_angles = [360.0 / 16.0 * (-1.5 + float(i)) for i in range(16)]
-                    dxs = [-2, -1, 0, 1, 2, 2, 2, 2, 2, 1, 0, -1, -2, -2, -2, -2]
-                    dys = [-2, -2, -2, -2, -2, -1, 0, 1, 2, 2, 2, 2, 2, 1, 0, -1]
-                    d_infinities = [int(i)+1 for i in range(16)]
-                else:
-                    raise ValueError(f"   x level {level} not implemented")
-
-                dindices = [dy*len(flow_direction.x) + dx for dx, dy in zip(dxs, dys)]
-
-                flow_direction_dinf = flow_direction.copy()
-                flow_direction_ind = flow_direction.copy()
-
-                for min_angle, max_angle, dindex, dinf in zip(min_angles, max_angles, dindices, d_infinities):
-                    mask = (flow_direction.data >= min_angle) & (flow_direction.data < max_angle)
-                    flow_direction_ind.data[mask] = dindex
-                    flow_direction_dinf.data[mask] = dinf
-                
-                return flow_direction_dinf, flow_direction_ind
-            
-            # get upstream values
-            def get_upstream_values_d_infinity(
-                flw_mask: np.ndarray, 
-                flw_idxs_ds: np.ndarray, 
-                drainage_units_flat: np.ndarray, 
-                iterations: int,
-                iteration_start: int
-            ):
-                for i in range(iterations):
-                    time_start = time.time()
-                    upstream_values = drainage_units_flat.copy()
-                    upstream_values[flw_mask] = upstream_values[flw_idxs_ds[flw_mask]]
-                    
-                    new_filled_cells = (drainage_units_flat == -1.0) & (upstream_values != -1.0)
-                    drainage_units_flat = np.where(new_filled_cells, upstream_values, drainage_units_flat)
-
-                    number_new_filled_cells = new_filled_cells.sum()
-
-                return drainage_units_flat, number_new_filled_cells
-
-            flow_direction, _, _ = define_flowdirection_raster(ghg_processed)
-            self.flow_direction = flow_direction.copy()
-
-            flow_direction.data[flow_direction > 360 - 360.0 / 8.0 * 1.5] = \
-                flow_direction.data[flow_direction > 360 - 360.0 / 8.0 * 1.5] - 360.0
-            flow_direction_d8, flow_direction_d8_ind = find_flow_direction_indices(flow_direction, level=1)
-            flow_direction.data[flow_direction > 360 - 360.0 / 16.0 * 2.5] = \
-                flow_direction.data[flow_direction > 360 - 360.0 / 16.0 * 2.5] - 360.0
-            flow_direction_d16, flow_direction_d16_ind = find_flow_direction_indices(flow_direction, level=2)
-            
-            # import matplotlib.pyplot as plt
-            # fig, axs = plt.subplots(1, 2, figsize=(20, 10))
-            # flow_direction_d8.plot(ax=axs[0])
-            # flow_direction_d8_ind.plot(ax=axs[1])
-            # plt.show()
-
-            drainage_units_flat_d8_index = np.arange(drainage_units_flat_new.size) + flow_direction_d8_ind.data.ravel()
-            drainage_units_flat_d8_index[np.isnan(drainage_units_flat_d8_index)] = -1.0
-            drainage_units_flat_d8_index = drainage_units_flat_d8_index.astype(int)
-            # self.flow_direction_d8 = flow_direction_d8.copy()
-            self.flow_direction_d8_ind = flow_direction_d8_ind.copy()
-
-            drainage_units_flat_d16_index = np.arange(drainage_units_flat_new.size) + flow_direction_d16_ind.data.ravel()
-            drainage_units_flat_d16_index[np.isnan(drainage_units_flat_d16_index)] = -1.0
-            drainage_units_flat_d16_index = drainage_units_flat_d16_index.astype(int)
-            # self.flow_direction_d16 = flow_direction_d16.copy()
-            self.flow_direction_d16_ind = flow_direction_d16_ind.copy()
-            
-            time_start_groups = time.time()
-            for i in range(0, iterations, iteration_group):
-                time_start_group = time.time()
-                
-                for j in range(iteration_group):
-                    drainage_units_flat_new, number_new_filled_cells = get_upstream_values_d_infinity(
-                        flw_mask=(self.ghg_processed.data[0] > -1000000.0).ravel(), 
-                        flw_idxs_ds=drainage_units_flat_d8_index, 
-                        drainage_units_flat=drainage_units_flat_new, 
-                        iterations=1,
-                        iteration_start=0
-                    )
-
-                    drainage_units_flat_new, number_new_filled_cells = get_upstream_values_d_infinity(
-                        flw_mask=(self.ghg_processed.data[0] > -1000000.0).ravel(), 
-                        flw_idxs_ds=drainage_units_flat_d16_index, 
-                        drainage_units_flat=drainage_units_flat_new, 
-                        iterations=1,
-                        iteration_start=0
-                    )
-                    if number_new_filled_cells == 0:
-                        print("     * break at iteration: ", i + j)
-                        break
-                    print1 = f"  * iteration: {i + j}"
-                    print2 = f" | number new cells: {number_new_filled_cells}"
-                    print3 = f"({round(time.time()-time_start_group, 2)} seconds)"
-                    print(print1 + print2 + print3, end="\r")
-                print("")
-                print(f"iteration ({i+iteration_group}/{iterations}): {round(time.time()-time_start_group, 2)}s/{round(time.time()-time_start_groups, 2)}s")
-                if number_new_filled_cells == 0:
-                    break
-
-        self.drainage_units_0.data = drainage_units_flat_new.reshape(
-            self.drainage_units_0.data.shape
-        )
-        self.drainage_units_0.data = self.drainage_units_0.data
-        self.drainage_units_0.name = "drainage_units_0"
-=======
+            )
+
         # PYFLWDIR
         if self.method == "pyflwdir":
-            self.drainage_units_0, self.flw_pyflwdir = run_pyflwdir(
+            logging.info("   x run pyflwdir")
+            self.drainage_units_0, self.ghg_processed_adapt, flow_direction = run_pyflwdir(
                 dem=self.ghg_processed,
                 waterways=self.drainage_units_0,
                 iterations=iterations,
                 iteration_group=iteration_group,
-            )
+                flow_method=flow_method,
+                flow_direction_d16_fills=self.flow_direction_d16_fills
+            )
+            if flow_method == "d8":
+                # self.flow_direction_d8 = self.ghg_processed.copy()
+                self.flow_direction_d8.data = flow_direction.reshape(
+                    self.ghg_processed.data.shape
+                )
+                self.flow_direction_d8.name = "flow_direction_d8"
+                self.flow_direction_d8.attrs["_FillValue"] = -1
+            elif flow_method == "d16":
+                self.flow_direction_d16 = flow_direction.copy()
+                self.flow_direction_d16.name = "flow_direction_d16"
         elif self.method == "pcraster":
             raise ValueError("method pcraster not yet installed")
         else:
             raise ValueError("method wrong")
->>>>>>> 98dd415c
 
         if self.write_results:
-            netcdf_file_path = Path(self.dir_results, "drainage_units_0.nc")
-            encoding = {
-                'drainage_units_0': {
-                    'dtype': 'float32',
-                    'zlib': True,
-                    'complevel': 9,
-                },
-            }
-            self.drainage_units_0.to_netcdf(
-                netcdf_file_path, 
-                encoding=encoding
+            self.export_results_to_gpkg_or_nc(
+                list_layers=[
+                    "flow_direction_d16",
+                    "drainage_units_0"
+                ]
             )
         return self.drainage_units_0
 
@@ -509,14 +282,10 @@
         self.drainage_units_2_gdf = None
 
         logging.info(f"     - polygonize rasters to polygons")
-<<<<<<< HEAD
-        gdf = imod.prepare.polygonize(self.drainage_units_0)
-=======
         if self.drainage_units_0.dims == ("y", "x"):
             gdf = imod.prepare.polygonize(self.drainage_units_0)
         else:
             gdf = imod.prepare.polygonize(self.drainage_units_0[0])
->>>>>>> 98dd415c
         gdf = gdf.rename(columns={"value": "drainage_unit_id"})
         gdf["drainage_unit_id"] = gdf["drainage_unit_id"].astype(int)
         gdf = gdf.dissolve(by="drainage_unit_id", aggfunc="first").reset_index()
@@ -536,8 +305,13 @@
         gdf = gdf.dissolve(by="drainage_unit_id").reset_index()
 
         self.drainage_units_0_gdf = gdf.copy()
+        self.drainage_units_clean = gdf.copy()
         if self.write_results:
-            self.drainage_units_0_gdf.to_file(Path(self.dir_results, "drainage_units_0_gdf_clean.gpkg"))
+            self.export_results_to_gpkg_or_nc(
+                list_layers=[
+                    "drainage_units_clean"
+                ]
+            )
 
         logging.info("   x aggregation/lumping of drainage units: aggregate 'overige watergangen'")
         logging.info("     - define new drainage_unit_ids for all 'overige watergangen'")
@@ -557,10 +331,11 @@
         all_waterways_1 = all_waterways_1[all_waterways_1["order_code"] != ''].copy()
         self.all_waterways_1 = all_waterways_1.copy()
 
-        if self.write_results and self.all_waterways_1 is not None:
-            self.all_waterways_1.to_file(
-                Path(self.dir_results, "all_waterways_1.gpkg"), 
-                layer="all_waterways_1"
+        if self.write_results:
+            self.export_results_to_gpkg_or_nc(
+                list_layers=[
+                    "all_waterways_1"
+                ]
             )
         
         logging.info(f"     - aggregate sub drainage units: replace {len(all_waterways_1)} drainage_unit_ids")
@@ -615,11 +390,10 @@
             raster.data = imod.prepare.rasterize(
                 gdf.reset_index(drop=True), 
                 column="color_id",
-                like=raster
+                like=raster,
+                fill=-1,
             )
             raster.name = raster_name
-            raster = raster.fillna(-1)
-            raster.attrs["_FillValue"] = -1
             return raster
         
         self.drainage_units_0 = dataarray_from_gdf(
@@ -648,27 +422,17 @@
         )
 
         if self.write_results:
-            self.drainage_units_0_gdf.to_file(Path(self.dir_results, "drainage_units_0_gdf.gpkg"))
-            self.drainage_units_1_gdf.to_file(Path(self.dir_results, "drainage_units_1_gdf.gpkg"))
-            self.drainage_units_2_gdf.to_file(Path(self.dir_results, "drainage_units_2_gdf.gpkg"))
-            self.drainage_units_3_gdf.to_file(Path(self.dir_results, "drainage_units_3_gdf.gpkg"))
-
-            for raster_name, raster in zip(
-                ["drainage_units_1", "drainage_units_2", "drainage_units_3"],
-                [self.drainage_units_1, self.drainage_units_2, self.drainage_units_3]
-            ):
-                netcdf_file_path = Path(self.dir_results, f"{raster_name}.nc")
-                encoding = {
-                    raster_name: {
-                        'dtype': 'float32',
-                        'zlib': True,
-                        'complevel': 9,
-                    },
-                }
-                raster.to_netcdf(
-                    netcdf_file_path, 
-                    encoding=encoding
-                )
+            self.export_results_to_gpkg_or_nc(
+                list_layers=[
+                    "drainage_units_0_gdf",
+                    "drainage_units_1_gdf",
+                    "drainage_units_2_gdf",
+                    "drainage_units_3_gdf",
+                    "drainage_units_1",
+                    "drainage_units_2",
+                    "drainage_units_3",
+                ]
+            )
         return self.drainage_units_2_gdf
 
 
@@ -801,14 +565,47 @@
         if self.ghg is not None:
             add_graduated_raster_to_map(
                 m=m,
-                raster=self.ghg_processed,
+                raster=self.ghg,
                 layer_name="GHG",
                 unit="m NAP",
                 control=True,
                 vmin=self.ghg.STATISTICS_MINIMUM if zmin is None else zmin,
                 vmax=self.ghg.STATISTICS_MAXIMUM if zmax is None else zmax,
                 legend=False,
-                opacity=0.75,
+                opacity=1.00,
+                show=False,
+                cmap='Spectral_r',
+                dx=dx,
+                dy=dy,
+            )
+
+        if self.ghg_processed is not None:
+            add_graduated_raster_to_map(
+                m=m,
+                raster=self.ghg_processed,
+                layer_name="GHG-processed",
+                unit="m NAP",
+                control=True,
+                vmin=self.ghg.STATISTICS_MINIMUM if zmin is None else zmin,
+                vmax=self.ghg.STATISTICS_MAXIMUM if zmax is None else zmax,
+                legend=False,
+                opacity=1.00,
+                show=False,
+                cmap='Spectral_r',
+                dx=dx,
+                dy=dy,
+            )
+        if self.ghg_processed_adapt is not None:
+            add_graduated_raster_to_map(
+                m=m,
+                raster=self.ghg_processed_adapt,
+                layer_name="GHG-processed-adapt",
+                unit="m NAP",
+                control=True,
+                vmin=self.ghg.STATISTICS_MINIMUM if zmin is None else zmin,
+                vmax=self.ghg.STATISTICS_MAXIMUM if zmax is None else zmax,
+                legend=False,
+                opacity=1.00,
                 show=False,
                 cmap='Spectral_r',
                 dx=dx,
