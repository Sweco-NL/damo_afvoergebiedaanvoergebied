--- conflicted
+++ resolved
@@ -8,16 +8,12 @@
 from pydantic import BaseModel, ConfigDict
 from shapely.geometry import Point
 
-<<<<<<< HEAD
+from ..utils.create_graph import create_graph_from_edges
 from ..utils.general_functions import shorten_line_two_vertices, line_to_vertices
 from ..utils.folium_utils import (
     add_labels_to_points_lines_polygons,
     add_basemaps_to_folium_map,
 )
-=======
-from ..utils.create_graph import create_graph_from_edges
-from ..utils.folium_utils import add_labels_to_points_lines_polygons
->>>>>>> 0c47e485
 
 
 class GeneratorOrderLevels(BaseModel):
@@ -227,9 +223,6 @@
         self.outflow_nodes_all = outflow_nodes_all.reset_index(drop=True)
         return self.outflow_nodes_all
 
-<<<<<<< HEAD
-    def generate_folium_map(self, base_map="OpenStreetMap"):
-=======
 
     def generate_order_levels_to_outflow_nodes_edges(self, max_order: int = 10):
         logging.info(f"   x Generating order levels for all edges")
@@ -297,8 +290,7 @@
         return self.edges, self.outflow_nodes
 
 
-    def generate_folium_map(self):
->>>>>>> 0c47e485
+    def generate_folium_map(self, base_map="OpenStreetMap"):
         # Make figure
         outflow_nodes_4326 = self.outflow_nodes_all.to_crs(4326)
 
@@ -328,17 +320,10 @@
             z_index=1,
         ).add_to(fg)
 
-<<<<<<< HEAD
-        if "orde_nr" in self.hydroobjecten.columns:
-            add_labels_to_points_lines_polygons(
-                gdf=self.hydroobjecten[self.hydroobjecten["orde_nr"] > 1],
-                column="orde_nr",
-=======
         if 'orde_nr' in self.edges.columns:
             add_labels_to_points_lines_polygons(
                 gdf=self.edges[self.edges['orde_nr']>1],
                 column="orde_nr", 
->>>>>>> 0c47e485
                 label_decimals=0,
                 label_fontsize=8,
                 fg=fg,
