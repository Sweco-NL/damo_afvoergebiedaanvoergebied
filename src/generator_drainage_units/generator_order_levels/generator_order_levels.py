--- conflicted
+++ resolved
@@ -146,7 +146,6 @@
         )
         return self.nodes
 
-<<<<<<< HEAD
     def generate_rws_code_for_all_outflow_points(self, buffer_rws=10.0):
         """Generates an RWS code for al outflow points into rws water bodies. These are the points where the water flows out of the management area of the water board and therefore the start of the orde codes of the edges.
 
@@ -160,9 +159,6 @@
         self.outflow_edges: gpd.GeoDataFrame
             Geodataframe containing the outflow edges into the RWS waters
         """
-=======
-    def generate_rws_code_for_all_outflow_points(self, buffer_rws_water=50.0):
->>>>>>> 82611afa
         # Copy hydroobject data to new variable 'hydroobjects' and make dataframes with start and end nodes
         logging.info("   x find start and end nodes hydroobjects")
 
