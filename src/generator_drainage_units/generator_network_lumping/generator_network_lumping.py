--- conflicted
+++ resolved
@@ -387,8 +387,7 @@
             )
             detected_inflow_outflow_splits.to_file(Path(base_dir, file_detected_points))
 
-<<<<<<< HEAD
-=======
+
     def calculate_angles_of_edges_at_splitpoints(self):
         self.inflow_outflow_splits_0 = self.inflow_outflow_splits.copy()
 
@@ -475,7 +474,7 @@
 
         return self.inflow_outflow_splits_1
 
->>>>>>> 984e8bc9
+
     def select_directions_for_splits(self, fillna_with_random=False):
         """_summary_: This function can be used to define the random direction at split points.
 
