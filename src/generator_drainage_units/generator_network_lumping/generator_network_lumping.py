import ast
import logging
import os
import random
import webbrowser
from pathlib import Path

import folium
import geopandas as gpd
import matplotlib
import matplotlib.pyplot as plt
import networkx as nx
import numpy as np
import pandas as pd
from pydantic import BaseModel, ConfigDict

from ..utils.create_graph import create_graph_from_edges
from ..utils.folium_utils import add_basemaps_to_folium_map
from ..utils.general_functions import (
    calculate_angles_of_edges_at_nodes,
    define_list_upstream_downstream_edges_ids,
    find_edge_smallest_angle_difference,
    remove_holes_from_polygons,
    remove_z_dims,
)
from ..utils.network_functions import find_nodes_edges_for_direction


class GeneratorNetworkLumping(BaseModel):
    model_config = ConfigDict(arbitrary_types_allowed=True)

    path: Path = None
    name: str = None
    dir_basis_data: str = "0_basisdata"
    dir_inter_results: str = "1_tussenresultaat"
    dir_results: str = "2_resultaat"

    direction: str = "upstream"
    read_results: bool = False
    write_results: bool = False

    hydroobjecten: gpd.GeoDataFrame = None
    hydroobjecten_extra: gpd.GeoDataFrame = None
    rivieren: gpd.GeoDataFrame = None
    afwateringseenheden: gpd.GeoDataFrame = None

    inflow_outflow_points: gpd.GeoDataFrame = None
    inflow_outflow_splits: gpd.GeoDataFrame = None

    afwateringseenheden_0: gpd.GeoDataFrame = None
    afwateringseenheden_1: gpd.GeoDataFrame = None

    inflow_outflow_edges: gpd.GeoDataFrame = None
    inflow_outflow_nodes: gpd.GeoDataFrame = None
    inflow_outflow_areas_0: gpd.GeoDataFrame = None
    inflow_outflow_areas_1: gpd.GeoDataFrame = None
    inflow_outflow_areas_2: gpd.GeoDataFrame = None
    inflow_outflow_splits_0: gpd.GeoDataFrame = None
    inflow_outflow_splits_1: gpd.GeoDataFrame = None
    inflow_outflow_splits_2: gpd.GeoDataFrame = None

    edges: gpd.GeoDataFrame = None
    nodes: gpd.GeoDataFrame = None
    network_positions: dict = None
    graph: nx.DiGraph = None

    folium_map: folium.Map = None
    folium_html_path: str = None

    def __init__(self, **kwargs):
        super().__init__(**kwargs)
        if self.path is not None:
            self.check_case_path_directory(path=self.path)
            self.read_data_from_case()

    def check_case_path_directory(self, path: Path):
        """Checks if case directory exists and if required directory structure exists

        Parameters
        ----------
        path : Path
            path to case directory. name of directory is used as case name.
            self.path and self.name are set

        Raises ValueErrors in case directory and 0_basisdata directory not exist
        """
        if not path.exists() and path.is_dir():
            raise ValueError(
                f"provided path [{path}] does not exist or is not a directory"
            )
        self.path = path
        self.name = self.path.name
        logging.info(f' ### Case "{self.name.capitalize()}" ###')

        # check if directories 0_basisdata and 1_tussenresultaat exist
        if not Path(self.path, self.dir_basis_data).exists():
            raise ValueError(f"provided path [{path}] exists but without a 0_basisdata")
        for folder in [self.dir_inter_results, self.dir_results]:
            if not Path(self.path, folder).exists():
                Path(self.path, folder).mkdir(parents=True, exist_ok=True)

    def read_data_from_case(self, path: Path = None, read_results: bool = None):
        """Read data from case: including basis data and intermediate results

        Parameters
        ----------
        path : Path, optional
            Path to the case directory including directories 0_basisdata and
            1_tussenresultaat. Directory name is used as name for the case,
            by default None
        read_results : bool, optional
            if True, it reads already all resulst from, by default None
        """
        if path is not None and path.exists():
            self.check_case_path_directory(path=path)
        logging.info(f"   x read basisdata")
        basisdata_gpkgs = [
            Path(self.path, self.dir_basis_data, f + ".gpkg")
            for f in [
                "hydroobjecten",
                "hydroobjecten_extra",
                "rivieren",
                "krw_lijn",
                "krw_vlak",
                "krw_deelgebieden",
                "afwateringseenheden",
                "inflow_outflow_points",
                "inflow_outflow_splits",
            ]
        ]
        if isinstance(read_results, bool):
            self.read_results = read_results
        baseresults_gpkgs = (
            [
                Path(self.path, self.dir_inter_results, f + ".gpkg")
                for f in [
                    "inflow_outflow_edges",
                    "inflow_outflow_nodes",
                    "inflow_outflow_areas_0",
                    "inflow_outflow_areas_1",
                    "inflow_outflow_areas_2",
                ]
            ]
            if self.read_results
            else []
        )
        for x in basisdata_gpkgs:
            if not x.is_file() or not hasattr(self, x.stem):
                continue
            logging.debug(f"    - get dataset {x.stem}")
            gdf = gpd.read_file(x, layer=x.stem).explode(ignore_index=True)
            gdf = remove_z_dims(gdf)
            if "CODE" in gdf.columns:
                gdf = gdf.rename(columns={"CODE": "code"})
            if "code" not in gdf.columns:
                logging.warning(f"    * geodataframe ({x.stem}) has no code column")
                gdf["code"] = gdf.index
            no_code_null = len(gdf[gdf.code.isnull()])
            if no_code_null > 0:
                logging.warning(
                    f"    * geodataframe ({x.stem}.code) has {no_code_null} null values"
                )
                gdf = gdf[~gdf.code.isnull()]
            setattr(self, x.stem, gdf)

        for x in baseresults_gpkgs:
            if not x.is_file() or not hasattr(self, x.stem):
                continue
            logging.debug(f"    - get dataset {x.stem}")
            gdf = gpd.read_file(x, layer=x.stem).explode(ignore_index=True)
            gdf = remove_z_dims(gdf)
            setattr(self, x.stem, gdf)

<<<<<<< HEAD
=======


>>>>>>> cf3d5eaf
    def create_graph_from_network(
        self, water_lines=["rivieren", "hydroobjecten", "hydroobjecten_extra"]
    ):
        if water_lines is None:
            water_lines = ["hydroobjecten"]
        logging.info("   x create network graph")
        self.inflow_outflow_edges = None
        for water_line in water_lines:
            gdf_water_line = getattr(self, water_line)
            if gdf_water_line is None:
                continue
            if self.inflow_outflow_edges is None:
                self.inflow_outflow_edges = gdf_water_line.explode()
            else:
                self.inflow_outflow_edges = pd.concat([
                    self.inflow_outflow_edges, 
                    gdf_water_line.explode()
                ])
        self.nodes, self.edges, self.graph = create_graph_from_edges(
            self.inflow_outflow_edges
        )
        self.network_positions = {n: [n[0], n[1]] for n in list(self.graph.nodes)}

    def find_upstream_downstream_nodes_edges(
        self, direction: str = "upstream", no_inflow_outflow_points: int = None
    ):
        """_summary_

        _extended_summary_

        Parameters
        ----------
        direction : str, optional
            _description_, by default "upstream"
        """
        if direction not in ["upstream", "downstream"]:
            raise ValueError(f" x direction needs to be 'upstream' or 'downstream'")
        self.direction = direction

        if self.inflow_outflow_points is None:
            logging.info(
                f"   x no outflow locations available"
            )
            return None

        logging.info(
            f"   x find {direction} nodes and edges for {len(self.inflow_outflow_points)} outflow locations"
        )

        if no_inflow_outflow_points is not None:
            self.inflow_outflow_points = self.nodes.sample(n=no_inflow_outflow_points)

        self.inflow_outflow_points["representative_node"] = (
            self.inflow_outflow_points.geometry.apply(
                lambda x: self.nodes.geometry.distance(x).idxmin()
            )
        )

        # split_points for inflow_outflow. check if which version 2, 1 or 0 needs to be used.
        inflow_outflow_splits = None
        for i_splits, splits in enumerate(
            [
                self.inflow_outflow_splits_2,
                self.inflow_outflow_splits_1,
                self.inflow_outflow_splits_0,
                self.inflow_outflow_splits,
            ]
        ):
            if splits is not None:
                splits[["upstream_edge", "downstream_edge"]] = splits[
                    ["upstream_edge", "downstream_edge"]
                ].replace("", None)
                for direction in ["upstream", "downstream"]:
                    if f"{direction}_edge" not in splits.columns:
                        if f"selected_{direction}_edge" in splits.columns:
                            splits[f"{direction}_edge"] = splits[
                                f"selected_{direction}_edge"
                            ]
                        else:
                            splits[f"{direction}_edge"] = None
                    else:
                        if f"selected_{direction}_edge" not in splits.columns:
                            splits[f"selected_{direction}_edge"] = splits[
                                f"{direction}_edge"
                            ]
                inflow_outflow_splits = splits
                break

        self.inflow_outflow_nodes, self.inflow_outflow_edges = (
            find_nodes_edges_for_direction(
                nodes=self.nodes,
                edges=self.edges,
                node_ids=self.inflow_outflow_points["representative_node"].to_numpy(),
                border_node_ids=self.inflow_outflow_points[
                    "representative_node"
                ].to_numpy(),
                direction=self.direction,
                split_points=inflow_outflow_splits,
            )
        )
        self.inflow_outflow_nodes = define_list_upstream_downstream_edges_ids(
            self.inflow_outflow_nodes.nodeID.unique(),
            self.inflow_outflow_nodes,
            self.inflow_outflow_edges,
        )
        return self.inflow_outflow_nodes

    def detect_split_points(self):
        """Detect all split points where the basins of two or more outflow/inflow points are connecting

        Returns
        -------
        self.inflow_outflow_splits_1: gpd.GeoDataFrame
            gdf with splitpoints, nodeid, downstream_edges_ids, upstream_edges_ids, etc.
        """
        logging.info(
            "   x search for split points based on the basins of outflow/inflow points"
        )

        inflow_outflow_nodes = self.inflow_outflow_points.representative_node.values

        if self.direction == "downstream":
            search_direction = "upstream"
            opposite_direction = "downstream"
            node_search = "node_end"
        else:
            search_direction = "downstream"
            opposite_direction = "upstream"
            node_search = "node_start"

        inflow_outflow_edges = None
        
        inflow_outflow_nodes = define_list_upstream_downstream_edges_ids(
            self.inflow_outflow_nodes.nodeID.unique(),
            self.inflow_outflow_nodes,
            self.inflow_outflow_edges,
        )
        inflow_outflow_nodes = inflow_outflow_nodes[inflow_outflow_nodes.no_downstream_edges>1]

        for i_node, node in enumerate(inflow_outflow_nodes.nodeID.values):
            if i_node % 50 == 0:
                logging.debug(
                    f"    - detect points: {i_node}/{len(inflow_outflow_nodes)}"
                )
            upstream_edges = self.inflow_outflow_edges[
                self.inflow_outflow_edges[node_search] == node
            ].copy()

            inflow_outflow_points_columns = [
                f"{self.direction}_node_{n}"
                for n in self.inflow_outflow_points.representative_node.values
            ]

            for col in inflow_outflow_points_columns:
                upstream_edges[col] = upstream_edges[col].replace(False, np.nan).copy()

            upstream_edges = upstream_edges.dropna(
                subset=inflow_outflow_points_columns, how="all"
            )

            # checked if all columns are equal
            edges = upstream_edges.drop_duplicates(subset=inflow_outflow_points_columns)
            if len(edges) > 1:
                if inflow_outflow_edges is None:
                    inflow_outflow_edges = edges.copy()
                else:
                    inflow_outflow_edges = pd.concat([inflow_outflow_edges, edges])

        for col in inflow_outflow_points_columns:
            inflow_outflow_edges[col] = (
                inflow_outflow_edges[col].replace(np.nan, False).copy()
            )

        self.inflow_outflow_splits_0 = define_list_upstream_downstream_edges_ids(
            inflow_outflow_edges[node_search].unique(),
            self.inflow_outflow_nodes,
            self.inflow_outflow_edges,
        )


        for edge in [f'{search_direction}_edge', f'{opposite_direction}_edge']:
            self.inflow_outflow_splits_0[edge] = self.inflow_outflow_splits_0.apply(
                lambda x: None if len(x[edge + "s"].split(",")) > 1 else x[edge + "s"],
                axis=1,
            )

        if self.inflow_outflow_splits is None:
            self.inflow_outflow_splits_1 = self.inflow_outflow_splits_0.copy()
        else:
            inflow_outflow_splits = self.inflow_outflow_splits.copy()
            inflow_outflow_splits = define_list_upstream_downstream_edges_ids(
                inflow_outflow_splits.nodeID.unique(),
                inflow_outflow_splits,
                self.inflow_outflow_edges,
            )
            for edge in [f"{search_direction}_edge", f"{opposite_direction}_edge"]:
                inflow_outflow_splits[edge] = inflow_outflow_splits.apply(
                    lambda x: x[edge]
                    if len(x[edge + "s"].split(",")) > 1
                    else x[edge + "s"],
                    axis=1,
                )
            self.inflow_outflow_splits_1 = (
                pd.concat([inflow_outflow_splits, self.inflow_outflow_splits_0])
                .reset_index(drop=True)
                .drop_duplicates(subset="nodeID", keep="first")
            )

        if self.inflow_outflow_splits is None:
            logging.debug(f"    - no. of splits as input: {0}")
        else:
            logging.debug(
                f"    - no. of splits as input: {len(self.inflow_outflow_splits)}"
            )
        logging.debug(
            f"    - no. of splits found in network: {len(self.inflow_outflow_splits_0)}"
        )
        logging.debug(
            f"    - no. of splits in total: {len(self.inflow_outflow_splits_1)}"
        )

        return self.inflow_outflow_splits_1

    def export_detected_split_points(self):
        if self.inflow_outflow_splits_1 is None:
            logging.info(
                "   x splitsingen nog niet gevonden. gebruik functie .detect_split_points()"
            )
        else:
            base_dir = Path(self.path, self.dir_basis_data)
            file_detected_points = "inflow_outflow_splits_detected.gpkg"
            logging.info(
                f"   x split points found: saved as {self.dir_basis_data}/{file_detected_points}"
            )
            detected_inflow_outflow_splits = self.inflow_outflow_splits_1.drop(
                columns=["selected_upstream_edge", "selected_downstream_edge"],
                errors="ignore",
            )
            detected_inflow_outflow_splits.to_file(Path(base_dir, file_detected_points))

<<<<<<< HEAD
    def calculate_angles_of_edges_at_splitpoints(self):
        self.inflow_outflow_splits_0 = self.inflow_outflow_splits.copy()

        # Initialize angle columns as empty strings
        self.inflow_outflow_splits_0["upstream_angles"] = ""
        self.inflow_outflow_splits_0["downstream_angles"] = ""

        for index, row in self.inflow_outflow_splits_0.iterrows():
            # Convert the string representation of downstream_edges to a list
            upstream_edges_str = row["upstream_edges"]  # Corrected to 'upstream_edges'
            upstream_edges = ast.literal_eval(f"[{upstream_edges_str}]")

            downstream_edges_str = row["downstream_edges"]
            downstream_edges = ast.literal_eval(f"[{downstream_edges_str}]")

            # Initialize lists to hold angles
            upstream_angles = []
            downstream_angles = []

            # Calculate angles for upstream edges
            for edge_id in upstream_edges:
                matching_lines = self.inflow_outflow_edges.loc[
                    self.inflow_outflow_edges["code"] == str(edge_id), "geometry"
                ]
                line = matching_lines.values[0]
                angle = calculate_angle(line, "upstream").round(2)
                upstream_angles.append(angle)

            # Join and assign as a string
            if upstream_angles:
                self.inflow_outflow_splits_0.at[index, "upstream_angles"] = ", ".join(
                    map(str, upstream_angles)
                )

            # Calculate angles for downstream edges
            for edge_id in downstream_edges:
                matching_lines = self.inflow_outflow_edges.loc[
                    self.inflow_outflow_edges["code"] == str(edge_id), "geometry"
                ]
                line = matching_lines.values[0]
                angle = calculate_angle(line, "downstream").round(2)
                downstream_angles.append(angle)

            # Join and assign as a string
            if downstream_angles:
                self.inflow_outflow_splits_0.at[index, "downstream_angles"] = ", ".join(
                    map(str, downstream_angles)
                )

        return self.inflow_outflow_splits_0
=======

    def calculate_angles_of_edges_at_nodes(self):
        self.inflow_outflow_nodes, self.inflow_outflow_edges = (
            calculate_angles_of_edges_at_nodes(
                nodes=self.inflow_outflow_nodes,
                edges=self.inflow_outflow_edges
            )
        )
        return self.inflow_outflow_nodes
>>>>>>> cf3d5eaf

    def select_directions_for_splits_based_on_angle(self):
        self.inflow_outflow_splits_1 = self.inflow_outflow_splits_0.copy()

        for index, row in self.inflow_outflow_splits_1.iterrows():
            if self.direction == "upstream":
                # Get upstream angles and edges
                upstream_angles = row["upstream_angles"]
                print(upstream_angles)
                upstream_edges = row["upstream_edges"]
                downstream_angles_str = row["downstream_angles"]
                downstream_edges_str = row["downstream_edges"]
                # Convert strings to lists
                downstream_edges_list = downstream_edges_str.split(",")
                downstream_angles_list = downstream_angles_str.split(",")

                # Assuming there's a reference angle, e.g., the first angle in the list
                reference_angle = upstream_angles

                selected_edge = find_edge_smallest_angle_difference(
                    reference_angle, downstream_angles_list, downstream_edges_list
                )

                # Update the selected columns
                self.inflow_outflow_splits_1.at[index, "selected_downstream_edge"] = (
                    selected_edge
                )

            elif self.direction == "downstream":
                # Get downstream angles and edges
                downstream_angles = row["downstream_angles"]
                downstream_edges = row["downstream_edges"]
                upstream_angles_str = row["upstream_angles"]
                upstream_edges_str = row["upstream_edges"]
                upstream_edges_list = upstream_edges_str.split(",")
                upstream_angles_list = upstream_angles_str.split(",")

                # Assuming there's a reference angle, e.g., the first angle in the list
                reference_angle = downstream_angles

                selected_edge = find_edge_smallest_angle_difference(
                    reference_angle, upstream_angles_list, upstream_edges_list
                )

                # Update the selected columns
                self.inflow_outflow_splits_1.at[index, "selected_upstream_edge"] = (
                    selected_edge
                )

        return self.inflow_outflow_splits_1

    def select_directions_for_splits(self, fillna_with_random=False):
        """_summary_: This function can be used to define the random direction at split points.

        inflow_outflow_splits_0 is the GeoDataFrame with the detected points,
        without decisions. These decisions can be made manually in GIS,
        by adding the correct hydroobject in the column {search_direction}_edges,
        and saving the file as inflow_outflow_splits_1.

        This function fills the entire column when there is no inflow_outflow_splits_1
        GeoDataFrame. When it is present, the function only fills empty instances in the column.
        """
        # check whether to use inflow_outflow_splits_1 or inflow_outflow_splits_0
        if (
            self.inflow_outflow_splits_1 is not None
            and not self.inflow_outflow_splits_1.empty
        ):
            self.inflow_outflow_splits_2 = self.inflow_outflow_splits_1.copy()
        elif (
            self.inflow_outflow_splits_0 is not None
            and not self.inflow_outflow_splits_0.empty
        ):
            self.inflow_outflow_splits_2 = self.inflow_outflow_splits_0.copy()
        else:
            logging.debug(" x no splits found: no direction for splits selected")
            return None

        logging.info("   x search for direction in splits")
        for search_direction in ["upstream", "downstream"]:
            no_splits_known = len(
                self.inflow_outflow_splits_2[
                    ~self.inflow_outflow_splits_2[f"{search_direction}_edge"].isna()
                ]
            )
            logging.debug(
                f"    - known {search_direction} direction at splits: {no_splits_known}/{len(self.inflow_outflow_splits_2)}"
            )
            self.inflow_outflow_splits_2[f"selected_{search_direction}_edge"] = (
                self.inflow_outflow_splits_2.apply(
                    lambda x: random.choice(x[f"{search_direction}_edges"].split(","))
                    if x[f"{search_direction}_edge"] is None
                    else x[f"{search_direction}_edge"],
                    axis=1,
                )
            )
            logging.debug(f"    - randomly choosen {search_direction} direction at splits: {
                len(self.inflow_outflow_splits_2) - no_splits_known}/{len(self.inflow_outflow_splits_2)}")
        return self.inflow_outflow_splits_2

    def assign_drainage_units_to_outflow_points_based_on_id(self):
        self.afwateringseenheden["gridcode"] = (
            self.afwateringseenheden["gridcode"].round(0).astype("Int64").astype(str)
        )
        self.inflow_outflow_edges["code"] = self.inflow_outflow_edges["code"].astype(
            str
        )

        upstream_downstream_columns = [
            f"{self.direction}_node_{node}"
            for node in self.inflow_outflow_points["representative_node"].tolist()
        ]
        self.afwateringseenheden_0 = self.afwateringseenheden.merge(
            self.inflow_outflow_edges[
                ["code"] + [f"{column}" for column in upstream_downstream_columns]
            ],
            how="left",
            left_on="gridcode",
            right_on="code",
        )
        self.afwateringseenheden_0 = self.afwateringseenheden_0.drop(columns=["code"])
        self.afwateringseenheden_0[upstream_downstream_columns] = (
            self.afwateringseenheden_0[upstream_downstream_columns].fillna(False)
        )

    def assign_drainage_units_to_outflow_points_based_on_length_hydroobject(self):
        if self.afwateringseenheden is None:
            return None
        self.afwateringseenheden["unique_id"] = self.afwateringseenheden.index
        self.afwateringseenheden["savedgeom"] = self.afwateringseenheden.geometry

        joined = gpd.sjoin(
            self.inflow_outflow_edges.rename(columns={"code": "code_hydroobject"}),
            self.afwateringseenheden,
            how="inner",
            predicate="intersects",
        )

        joined["intersection_length"] = joined.apply(
            lambda row: row.geometry.intersection(row.savedgeom).length, axis=1
        )

        merged = self.afwateringseenheden.merge(
            joined[["unique_id", "code_hydroobject", "intersection_length"]],
            on="unique_id",
            how="inner",
        )

        # Select the rows from the merged GeoDataFrame that correspond to those indices
        max_intersections = merged.groupby("unique_id")["intersection_length"].idxmax()
        result = merged.loc[max_intersections]
        result = result.drop(columns=["savedgeom"]).reset_index(drop=True)

        upstream_columns = [
            f"{self.direction}_node_{node}"
            for node in self.inflow_outflow_points["representative_node"].tolist()
        ]
        self.afwateringseenheden_1 = result.merge(
            self.inflow_outflow_edges[
                ["code"] + [f"{column}" for column in upstream_columns]
            ],
            how="left",
            left_on="code_hydroobject",
            right_on="code",
        ).reset_index(drop=True)
        self.afwateringseenheden_1 = self.afwateringseenheden_1.loc[
            :, ~self.afwateringseenheden_1.columns.duplicated()
        ].copy()

        for col in upstream_columns:
            self.afwateringseenheden_1[col] = self.afwateringseenheden_1[col].fillna(
                False
            )
        return self.afwateringseenheden_1

    def dissolve_assigned_drainage_units(self):
        if self.afwateringseenheden_1 is None:
            return None
        self.inflow_outflow_areas_0 = None
        for node in list(self.inflow_outflow_points["representative_node"].unique()):
            filtered_areas = self.afwateringseenheden_1[
                self.afwateringseenheden_1[f"{self.direction}_node_{node}"]
            ]
            # Step 2: Dissolve the filtered geometries
            dissolved_areas = filtered_areas[["geometry"]].dissolve().explode()
            dissolved_areas["inflow_outflow_point"] = node
            dissolved_areas["area"] = dissolved_areas.geometry.area

            if self.inflow_outflow_areas_0 is None:
                self.inflow_outflow_areas_0 = dissolved_areas.reset_index(drop=True)
            else:
                self.inflow_outflow_areas_0 = pd.concat(
                    [self.inflow_outflow_areas_0, dissolved_areas]
                ).reset_index(drop=True)

        self.inflow_outflow_areas_0.geometry = remove_holes_from_polygons(
            self.inflow_outflow_areas_0.geometry, min_area=50
        )
        self.inflow_outflow_areas_0.geometry = (
            self.inflow_outflow_areas_0.geometry.buffer(0.1)
        )
        return self.inflow_outflow_areas_0

    def export_results_all(
        self,
        html_file_name: str = None,
        width_edges: float = 10.0,
        opacity_edges: float = 0.5,
    ):
        """Export results to geopackages and folium html"""
        self.export_results_to_gpkg()
        self.generate_folium_map(
            html_file_name=html_file_name,
            width_edges=width_edges,
            opacity_edges=opacity_edges,
        )

    def export_results_to_gpkg(self):
        """Export results to geopackages in folder 1_tussenresultaat"""
        results_dir = Path(self.path, self.dir_inter_results)
        logging.info(f"  x export results")
        for layer in [
            "inflow_outflow_points",
            "inflow_outflow_edges",
            "inflow_outflow_nodes",
            "inflow_outflow_areas_0",
            "inflow_outflow_areas_1",
            "inflow_outflow_areas_2",
            "afwateringseenheden_0",
            "afwateringseenheden_1",
        ]:
            result = getattr(self, layer)
            if result is not None:
                logging.debug(f"   - {layer}")
                result.to_file(Path(results_dir, f"{layer}.gpkg"))

    def generate_folium_map(
        self,
        html_file_name: str = None,
        include_areas: bool = True,
        width_edges: float = 10.0,
        opacity_edges: float = 0.5,
        open_html: bool = False,
        base_map: str = "OpenStreetMap",
    ):
        """Export results to folium html file

        Parameters
        ----------
        html_file_name : str, optional
            filename folium html, by default None
        width_edges : float, optional
            width (meters) of edges in folium html, by default 10.0
        opacity_edges : float, optional
            opacity of edges in folium html, by default 0.5
        """
        logging.info(f'   x saving html file')

        nodes_selection = self.inflow_outflow_points.representative_node.to_numpy()
        no_nodes = len(self.inflow_outflow_points) + 1
        nodes_colors = plt.get_cmap("hsv", no_nodes)
        i_nodes_colors = np.arange(start=0, stop=no_nodes - 1)
        np.random.shuffle(i_nodes_colors)
        nodes_colors = [nodes_colors(i) for i in i_nodes_colors]
        nodes_4326 = self.inflow_outflow_nodes.to_crs(4326)

        m = folium.Map(
            location=[nodes_4326.geometry.y.mean(), nodes_4326.geometry.x.mean()],
            tiles=None,
            zoom_start=12,
        )

        fg = folium.FeatureGroup(name=f"Watergangen", control=True).add_to(m)

        folium.GeoJson(
            self.inflow_outflow_edges.buffer(width_edges / 2.0),
            color="grey",
            weight=5,
            z_index=0,
            opacity=0.25,
        ).add_to(fg)

        folium.GeoJson(
            self.inflow_outflow_nodes,
            marker=folium.Circle(
                radius=width_edges,
                fill_color="darkgrey",
                fill_opacity=0.5,
                color="darkgrey",
                weight=1,
                z_index=1,
            ),
        ).add_to(fg)

        if self.afwateringseenheden is not None and include_areas:
            folium.GeoJson(
                self.afwateringseenheden[["geometry"]].explode(ignore_index=True),
                fill_opacity=0.0,
                color="grey",
                weight=0.5,
                z_index=10,
                name="Afwateringseenheden",
            ).add_to(m)

        for inflow_outflow_areas in [
            self.inflow_outflow_areas_2,
            self.inflow_outflow_areas_1,
            self.inflow_outflow_areas_0,
        ]:
            if inflow_outflow_areas is not None:
                break

        inflow_outflow = "instroom" if self.direction == "downstream" else "uitstroom"

        fg = folium.FeatureGroup(
            name=f"{inflow_outflow.capitalize()}punten",
            control=True,
            show=True,
            z_index=0,
        ).add_to(m)
        for i, node_selection in enumerate(nodes_selection):
            inflow_outflow = (
                "instroom" if self.direction == "downstream" else "uitstroom"
            )
            c = matplotlib.colors.rgb2hex(nodes_colors[i])

            folium.GeoJson(
                self.inflow_outflow_nodes.iloc[[node_selection]],
                marker=folium.Circle(
                    radius=width_edges * 7.5,
                    fill_color=c,
                    fill_opacity=1.0,
                    color=c,
                    opacity=1.0,
                    weight=4,
                    z_index=10,
                ),
            ).add_to(fg)

        for i, node_selection in enumerate(nodes_selection):
            c = matplotlib.colors.rgb2hex(nodes_colors[i])
            fg = folium.FeatureGroup(
                name=f"Gebied {inflow_outflow}punt {node_selection}",
                control=True,
                show=True,
                z_index=2,
            ).add_to(m)

            sel_inflow_outflow_edges = self.inflow_outflow_edges[
                self.inflow_outflow_edges[f"{self.direction}_node_{node_selection}"]
            ].copy()

            sel_inflow_outflow_edges.geometry = sel_inflow_outflow_edges.buffer(
                width_edges / 2.0
            )
            if len(sel_inflow_outflow_edges) > 0:
                folium.GeoJson(
                    sel_inflow_outflow_edges[["geometry"]],
                    color=c,
                    weight=5,
                    z_index=2,
                    opacity=opacity_edges,
                    fill_opacity=opacity_edges,
                ).add_to(fg)

            if inflow_outflow_areas is not None and include_areas:
                inflow_outflow_areas_node = inflow_outflow_areas[
                    inflow_outflow_areas[f"inflow_outflow_point"] == node_selection
                ].copy()
                folium.GeoJson(
                    inflow_outflow_areas_node,
                    color=c,
                    weight=1,
                    z_index=2,
                    opacity=opacity_edges * 0.5,
                    fill_opacity=opacity_edges * 0.5,
                ).add_to(fg)

            folium.GeoJson(
                self.inflow_outflow_nodes.iloc[[node_selection]],
                marker=folium.Circle(
                    radius=width_edges * 7.5,
                    fill_color=c,
                    fill_opacity=1.0,
                    color=c,
                    opacity=1.0,
                    weight=4,
                    z_index=0,
                ),
            ).add_to(fg)

        # Voorgedefinieerde splits
        if self.inflow_outflow_splits is not None:
            folium.GeoJson(
                self.inflow_outflow_splits.loc[
                    self.inflow_outflow_splits[["upstream_edge", "downstream_edge"]]
                    .dropna(how="all")
                    .index
                ],
                marker=folium.Circle(
                    radius=width_edges * 7.5,
                    fill_color="black",
                    fill_opacity=0.1,
                    color="black",
                    weight=3,
                    z_index=10,
                ),
                name=f"Voorgedefinieerde splitsingen",
                show=True,
            ).add_to(m)

        # Voorgedefinieerde splits
        if self.inflow_outflow_splits_1 is not None:
            search_direction = (
                "upstream" if self.direction == "downstream" else "downstream"
            )
            folium.GeoJson(
                self.inflow_outflow_splits_1.loc[
                    self.inflow_outflow_splits_1[f"{search_direction}_edge"].isna()
                ],
                marker=folium.Circle(
                    radius=width_edges * 7.5,
                    fill_color="red",
                    fill_opacity=0.1,
                    color="red",
                    weight=3,
                    z_index=1,
                ),
                name=f"Extra gevonden splitsingen",
                show=True,
            ).add_to(m)

        m = add_basemaps_to_folium_map(m=m, base_map=base_map)

        folium.LayerControl(collapsed=False).add_to(m)

        self.folium_map = m

        if html_file_name is None:
            html_file_name = self.name

        self.folium_html_path = Path(self.path, f"{html_file_name}.html")
        m.save(self.folium_html_path)

        logging.info(f"   x html file saved: {html_file_name}.html")

        if open_html:
            webbrowser.open(Path(self.path, f"{html_file_name}.html"))
        return m
        <|MERGE_RESOLUTION|>--- conflicted
+++ resolved
@@ -171,11 +171,7 @@
             gdf = remove_z_dims(gdf)
             setattr(self, x.stem, gdf)
 
-<<<<<<< HEAD
-=======
-
-
->>>>>>> cf3d5eaf
+
     def create_graph_from_network(
         self, water_lines=["rivieren", "hydroobjecten", "hydroobjecten_extra"]
     ):
@@ -416,58 +412,6 @@
             )
             detected_inflow_outflow_splits.to_file(Path(base_dir, file_detected_points))
 
-<<<<<<< HEAD
-    def calculate_angles_of_edges_at_splitpoints(self):
-        self.inflow_outflow_splits_0 = self.inflow_outflow_splits.copy()
-
-        # Initialize angle columns as empty strings
-        self.inflow_outflow_splits_0["upstream_angles"] = ""
-        self.inflow_outflow_splits_0["downstream_angles"] = ""
-
-        for index, row in self.inflow_outflow_splits_0.iterrows():
-            # Convert the string representation of downstream_edges to a list
-            upstream_edges_str = row["upstream_edges"]  # Corrected to 'upstream_edges'
-            upstream_edges = ast.literal_eval(f"[{upstream_edges_str}]")
-
-            downstream_edges_str = row["downstream_edges"]
-            downstream_edges = ast.literal_eval(f"[{downstream_edges_str}]")
-
-            # Initialize lists to hold angles
-            upstream_angles = []
-            downstream_angles = []
-
-            # Calculate angles for upstream edges
-            for edge_id in upstream_edges:
-                matching_lines = self.inflow_outflow_edges.loc[
-                    self.inflow_outflow_edges["code"] == str(edge_id), "geometry"
-                ]
-                line = matching_lines.values[0]
-                angle = calculate_angle(line, "upstream").round(2)
-                upstream_angles.append(angle)
-
-            # Join and assign as a string
-            if upstream_angles:
-                self.inflow_outflow_splits_0.at[index, "upstream_angles"] = ", ".join(
-                    map(str, upstream_angles)
-                )
-
-            # Calculate angles for downstream edges
-            for edge_id in downstream_edges:
-                matching_lines = self.inflow_outflow_edges.loc[
-                    self.inflow_outflow_edges["code"] == str(edge_id), "geometry"
-                ]
-                line = matching_lines.values[0]
-                angle = calculate_angle(line, "downstream").round(2)
-                downstream_angles.append(angle)
-
-            # Join and assign as a string
-            if downstream_angles:
-                self.inflow_outflow_splits_0.at[index, "downstream_angles"] = ", ".join(
-                    map(str, downstream_angles)
-                )
-
-        return self.inflow_outflow_splits_0
-=======
 
     def calculate_angles_of_edges_at_nodes(self):
         self.inflow_outflow_nodes, self.inflow_outflow_edges = (
@@ -477,7 +421,7 @@
             )
         )
         return self.inflow_outflow_nodes
->>>>>>> cf3d5eaf
+
 
     def select_directions_for_splits_based_on_angle(self):
         self.inflow_outflow_splits_1 = self.inflow_outflow_splits_0.copy()
