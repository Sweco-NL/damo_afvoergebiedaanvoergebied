{
 "cells": [
  {
   "cell_type": "code",
   "execution_count": 50,
   "metadata": {},
   "outputs": [],
   "source": [
    "import logging\n",
    "from pathlib import Path\n",
    "\n",
    "from dotenv import dotenv_values\n",
    "\n",
    "from generator_drainage_units import run_generator_culvert_locations"
   ]
  },
  {
   "cell_type": "code",
   "execution_count": null,
   "metadata": {},
   "outputs": [],
   "source": [
    "%load_ext autoreload\n",
    "%autoreload 2"
   ]
  },
  {
   "cell_type": "code",
<<<<<<< HEAD
   "execution_count": 3,
=======
   "execution_count": 56,
>>>>>>> 37b1dada
   "metadata": {},
   "outputs": [],
   "source": [
    "logging.basicConfig(level=logging.DEBUG)\n",
    "\n",
    "config = dotenv_values(\"..\\\\.env\")\n",
    "base_dir = config[\"BASE_DIR\"]\n",
    "# case_name = \"vallei_en_veluwe\"\n",
    "# case_name = \"geerestein\"\n",
<<<<<<< HEAD
    "# case_name = \"hattemerbroek\"\n",
=======
    "case_name = \"hattemerbroek\"\n",
>>>>>>> 37b1dada
    "# case_name = \"pangelerbeek\"\n",
    "case_name = \"Leuvenumse_beek\""
   ]
  },
  {
   "cell_type": "code",
   "execution_count": null,
   "metadata": {},
   "outputs": [],
   "source": [
    "case_path = Path(base_dir, case_name)\n",
    "\n",
    "cg = run_generator_culvert_locations(\n",
    "    path=case_path,\n",
    "    distance_vertices=5,\n",
    "    max_culvert_length=40,\n",
    "    read_results=False,\n",
    "    write_results=True,\n",
    "    create_html_map=True,\n",
    ")"
   ]
  },
  {
   "cell_type": "code",
   "execution_count": null,
   "metadata": {},
   "outputs": [],
   "source": [
    "from shapely.geometry import LineString, Point\n",
    "import geopandas as gpd"
   ]
<<<<<<< HEAD
  },
  {
   "cell_type": "code",
   "execution_count": 35,
   "metadata": {},
   "outputs": [],
   "source": [
    "docs_dir = \"C:\\\\Users\\\\NL1C2G\\\\Documents\"\n",
    "culverts = gpd.read_file(Path(docs_dir, \"potential_culverts_4.gpkg\"))"
   ]
  },
  {
   "cell_type": "code",
   "execution_count": 38,
   "metadata": {},
   "outputs": [],
   "source": [
    "def generate_outflow_points_overige_watergangen_to_hydroobjecten(gdf):\n",
    "    culverts_hydro = gdf[(gdf[\"WaterLineType\"] == \"hydroobjecten\")]\n",
    "\n",
    "    # Extract end points and retain 'unique_id' and 'dangling_code'\n",
    "    culverts_hydro[\"end_point\"] = culverts_hydro.geometry.apply(\n",
    "        lambda line: Point(line.coords[-1]) if isinstance(line, LineString) else None\n",
    "    )\n",
    "\n",
    "    # Create GeoDataFrame with end points\n",
    "    end_points_gdf = gpd.GeoDataFrame(\n",
    "        culverts_hydro[[\"end_point\", \"unique_id\", \"dangling_code\"]].dropna(\n",
    "            subset=[\"end_point\"]\n",
    "        ),\n",
    "        geometry=\"end_point\",\n",
    "        crs=culverts_hydro.crs,\n",
    "    )\n",
    "\n",
    "    # Rename the geometry column to 'geometry'\n",
    "    end_points_gdf = end_points_gdf.rename(\n",
    "        columns={\"end_point\": \"geometry\"}\n",
    "    ).set_geometry(\"geometry\")\n",
    "\n",
    "    gdf = end_points_gdf.copy()\n",
    "\n",
    "    # Save to file\n",
    "    gdf.to_file(\n",
    "        Path(docs_dir, \"outflow_points_overig_to_hydro.gpkg\"),\n",
    "        layer=\"outflow_points_overig_to_hydro\",\n",
    "    )\n",
    "\n",
    "    return gdf"
   ]
  },
  {
   "cell_type": "code",
   "execution_count": null,
   "metadata": {},
   "outputs": [],
   "source": [
    "endpoints = generate_outflow_points_overige_watergangen_to_hydroobjecten(culverts)"
   ]
=======
>>>>>>> 37b1dada
  }
 ],
 "metadata": {
  "kernelspec": {
   "display_name": "default",
   "language": "python",
   "name": "python3"
  },
  "language_info": {
   "codemirror_mode": {
    "name": "ipython",
    "version": 3
   },
   "file_extension": ".py",
   "mimetype": "text/x-python",
   "name": "python",
   "nbconvert_exporter": "python",
   "pygments_lexer": "ipython3",
   "version": "3.12.7"
  }
 },
 "nbformat": 4,
 "nbformat_minor": 2
}<|MERGE_RESOLUTION|>--- conflicted
+++ resolved
@@ -26,11 +26,7 @@
   },
   {
    "cell_type": "code",
-<<<<<<< HEAD
    "execution_count": 3,
-=======
-   "execution_count": 56,
->>>>>>> 37b1dada
    "metadata": {},
    "outputs": [],
    "source": [
@@ -40,11 +36,7 @@
     "base_dir = config[\"BASE_DIR\"]\n",
     "# case_name = \"vallei_en_veluwe\"\n",
     "# case_name = \"geerestein\"\n",
-<<<<<<< HEAD
     "# case_name = \"hattemerbroek\"\n",
-=======
-    "case_name = \"hattemerbroek\"\n",
->>>>>>> 37b1dada
     "# case_name = \"pangelerbeek\"\n",
     "case_name = \"Leuvenumse_beek\""
    ]
@@ -76,67 +68,6 @@
     "from shapely.geometry import LineString, Point\n",
     "import geopandas as gpd"
    ]
-<<<<<<< HEAD
-  },
-  {
-   "cell_type": "code",
-   "execution_count": 35,
-   "metadata": {},
-   "outputs": [],
-   "source": [
-    "docs_dir = \"C:\\\\Users\\\\NL1C2G\\\\Documents\"\n",
-    "culverts = gpd.read_file(Path(docs_dir, \"potential_culverts_4.gpkg\"))"
-   ]
-  },
-  {
-   "cell_type": "code",
-   "execution_count": 38,
-   "metadata": {},
-   "outputs": [],
-   "source": [
-    "def generate_outflow_points_overige_watergangen_to_hydroobjecten(gdf):\n",
-    "    culverts_hydro = gdf[(gdf[\"WaterLineType\"] == \"hydroobjecten\")]\n",
-    "\n",
-    "    # Extract end points and retain 'unique_id' and 'dangling_code'\n",
-    "    culverts_hydro[\"end_point\"] = culverts_hydro.geometry.apply(\n",
-    "        lambda line: Point(line.coords[-1]) if isinstance(line, LineString) else None\n",
-    "    )\n",
-    "\n",
-    "    # Create GeoDataFrame with end points\n",
-    "    end_points_gdf = gpd.GeoDataFrame(\n",
-    "        culverts_hydro[[\"end_point\", \"unique_id\", \"dangling_code\"]].dropna(\n",
-    "            subset=[\"end_point\"]\n",
-    "        ),\n",
-    "        geometry=\"end_point\",\n",
-    "        crs=culverts_hydro.crs,\n",
-    "    )\n",
-    "\n",
-    "    # Rename the geometry column to 'geometry'\n",
-    "    end_points_gdf = end_points_gdf.rename(\n",
-    "        columns={\"end_point\": \"geometry\"}\n",
-    "    ).set_geometry(\"geometry\")\n",
-    "\n",
-    "    gdf = end_points_gdf.copy()\n",
-    "\n",
-    "    # Save to file\n",
-    "    gdf.to_file(\n",
-    "        Path(docs_dir, \"outflow_points_overig_to_hydro.gpkg\"),\n",
-    "        layer=\"outflow_points_overig_to_hydro\",\n",
-    "    )\n",
-    "\n",
-    "    return gdf"
-   ]
-  },
-  {
-   "cell_type": "code",
-   "execution_count": null,
-   "metadata": {},
-   "outputs": [],
-   "source": [
-    "endpoints = generate_outflow_points_overige_watergangen_to_hydroobjecten(culverts)"
-   ]
-=======
->>>>>>> 37b1dada
   }
  ],
  "metadata": {
