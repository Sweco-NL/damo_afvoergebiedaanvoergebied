{
 "cells": [
  {
   "cell_type": "code",
   "execution_count": null,
   "metadata": {},
   "outputs": [],
   "source": [
    "import logging\n",
    "from pathlib import Path\n",
    "\n",
    "import pandas as pd\n",
<<<<<<< HEAD
    "from dotenv import dotenv_values\n",
    "\n",
    "from generator_drainage_units import (\n",
    "    run_generator_network_lumping,\n",
    "    run_network_lumping_with_random_selection_splits,\n",
    ")\n",
    "\n",
=======
    "import geopandas as gpd\n",
    "import numpy as np\n",
    "import ast"
   ]
  },
  {
   "cell_type": "code",
   "execution_count": null,
   "metadata": {},
   "outputs": [],
   "source": [
    "from generator_drainage_units import run_generator_network_lumping, \\\n",
    "    run_network_lumping_with_random_selection_splits\n",
>>>>>>> 984e8bc9
    "logging.basicConfig(level=logging.DEBUG)"
   ]
  },
  {
   "cell_type": "code",
   "execution_count": null,
   "metadata": {},
   "outputs": [],
   "source": [
    "pd.set_option(\"future.no_silent_downcasting\", True)"
   ]
  },
  {
   "cell_type": "code",
   "execution_count": null,
   "metadata": {},
   "outputs": [],
   "source": [
    "%load_ext autoreload\n",
    "%autoreload 2"
   ]
  },
  {
   "cell_type": "code",
   "execution_count": null,
   "metadata": {},
   "outputs": [],
   "source": [
    "config = dotenv_values(\"..\\\\.env\")\n",
    "base_dir = Path(config[\"BASE_DIR_AA_EN_MAAS\"])\n",
    "# base_dir = Path(config[\"BASE_DIR\"])\n",
    "\n",
    "# case_name = \"test\"\n",
    "# case_name = \"test_zero\"\n",
    "case_name = \"test_check\"\n",
    "# case_name = \"aa_en_maas\"\n",
    "# case_name = \"vallei_en_veluwe\"\n",
    "\n",
    "direction = \"upstream\"\n",
    "\n",
    "case_path = Path(base_dir, case_name)"
   ]
  },
  {
   "cell_type": "code",
   "execution_count": null,
   "metadata": {},
   "outputs": [],
   "source": [
    "network = run_generator_network_lumping(\n",
    "    path=case_path,\n",
    "    direction=direction,\n",
    "    include_areas=False,\n",
<<<<<<< HEAD
    "    detect_split_points=True,\n",
    "    write_results=False,\n",
    "    water_lines=[\"hydroobjecten\"],\n",
=======
    "    write_results=True,\n",
    "    water_lines=[\"hydroobjecten\"]\n",
>>>>>>> 984e8bc9
    ")"
   ]
  },
  {
   "cell_type": "code",
   "execution_count": null,
   "metadata": {},
   "outputs": [],
   "source": [
    "network.export_results_to_html_file(\n",
    "    html_file_name=None,\n",
    "    include_areas=False,\n",
    "    width_edges=10.0,\n",
    "    opacity_edges=0.5,\n",
    ")\n",
    "network.folium_map"
   ]
  },
  {
   "cell_type": "code",
   "execution_count": null,
   "metadata": {},
   "outputs": [],
   "source": [
    "# DIT ALLEEN DOEN TER TEST: HIER GAAT DIE PER GEVONDEN SPLITSING RANDOM EEN RICHTING KIEZEN\n",
    "network = run_network_lumping_with_random_selection_splits(network=network)\n",
    "network.folium_map"
   ]
  },
  {
   "cell_type": "code",
   "execution_count": null,
   "metadata": {},
   "outputs": [],
   "source": []
  },
  {
   "cell_type": "code",
   "execution_count": null,
   "metadata": {},
   "outputs": [],
   "source": []
  },
  {
   "cell_type": "code",
   "execution_count": null,
   "metadata": {},
   "outputs": [],
   "source": []
  }
 ],
 "metadata": {
  "kernelspec": {
   "display_name": "default",
   "language": "python",
   "name": "python3"
  },
  "language_info": {
   "codemirror_mode": {
    "name": "ipython",
    "version": 3
   },
   "file_extension": ".py",
   "mimetype": "text/x-python",
   "name": "python",
   "nbconvert_exporter": "python",
   "pygments_lexer": "ipython3",
   "version": "3.12.7"
  }
 },
 "nbformat": 4,
 "nbformat_minor": 2
}<|MERGE_RESOLUTION|>--- conflicted
+++ resolved
@@ -10,7 +10,6 @@
     "from pathlib import Path\n",
     "\n",
     "import pandas as pd\n",
-<<<<<<< HEAD
     "from dotenv import dotenv_values\n",
     "\n",
     "from generator_drainage_units import (\n",
@@ -18,21 +17,6 @@
     "    run_network_lumping_with_random_selection_splits,\n",
     ")\n",
     "\n",
-=======
-    "import geopandas as gpd\n",
-    "import numpy as np\n",
-    "import ast"
-   ]
-  },
-  {
-   "cell_type": "code",
-   "execution_count": null,
-   "metadata": {},
-   "outputs": [],
-   "source": [
-    "from generator_drainage_units import run_generator_network_lumping, \\\n",
-    "    run_network_lumping_with_random_selection_splits\n",
->>>>>>> 984e8bc9
     "logging.basicConfig(level=logging.DEBUG)"
    ]
   },
@@ -86,14 +70,11 @@
     "    path=case_path,\n",
     "    direction=direction,\n",
     "    include_areas=False,\n",
-<<<<<<< HEAD
     "    detect_split_points=True,\n",
     "    write_results=False,\n",
     "    water_lines=[\"hydroobjecten\"],\n",
-=======
     "    write_results=True,\n",
     "    water_lines=[\"hydroobjecten\"]\n",
->>>>>>> 984e8bc9
     ")"
    ]
   },
